--- conflicted
+++ resolved
@@ -16,12 +16,8 @@
     mpo_evolution
     network_contractor
     exact_diag
-<<<<<<< HEAD
+    distentangler
     vumps
-    distentangler
-=======
-    disentangler
->>>>>>> 8abad54e
 """
 # Copyright 2018-2021 TeNPy Developers, GNU GPLv3
 
