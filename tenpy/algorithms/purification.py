"""Algorithms for using Purification."""

# Copyright 2019-2023 TeNPy Developers, GNU GPLv3

import numpy as np
import logging
logger = logging.getLogger(__name__)

import tenpy.linalg.np_conserved as npc
from . import tebd
from ..tools.params import asConfig
from .mps_common import VariationalApplyMPO, TwoSiteH
from .truncation import svd_theta, TruncationError
from .disentangler import get_disentangler

__all__ = ['PurificationTwoSiteU', 'PurificationApplyMPO', 'PurificationTEBD', 'PurificationTEBD2']


class PurificationTwoSiteU(TwoSiteH):
    """Variant of `TwoSiteH` suitable for purification.

    The MPO gets only applied to the physical legs `p0`, `p1`, the ancilla legs `q0`, `q1` of
    `theta` are ignored.
    """
    length = 2
    acts_on = ['vL', 'p0', 'q0', 'p1', 'q1', 'vR']

    # initialization, matvec, combine_theta and adjoint derived from `TwoSiteH` work.
    # to_matrix() should in general multiply with identity on q0/q1; but it isn't used anyways.

    def combine_Heff(self):
        super().combine_Heff()  # almost correct
        self.acts_on = ['(vL.p0)', 'q0', 'q1', '(p1.vR)']  # overwrites class attribute!


class PurificationApplyMPO(VariationalApplyMPO):
    """Variant of `VariationalApplyMPO` suitable for purification."""
    EffectiveH = PurificationTwoSiteU

    def update_local(self, _, optimize=True):
        """Perform local update.

        This simply contracts the environments and `theta` from the `ket` to get an updated
        `theta` for the bra `self.psi` (to be changed in place).
        """
        i0 = self.i0
        self.make_eff_H()
        th = self.env.ket.get_theta(i0, n=2)  # ket is old psi
        th = self.eff_H.combine_theta(th)
        th = self.eff_H.matvec(th)
        if self.eff_H.combine:
            th = th.split_legs()
        th = th.combine_legs([['vL', 'p0', 'q0'], ['p1', 'q1', 'vR']], qconj=[+1, -1])
        return self.update_new_psi(th)

    def update_new_psi(self, theta):
        i0 = self.i0
        new_psi = self.psi
        qtotal_i0 = new_psi.get_B(i0, form=None).qtotal
        U, S, VH, err, renormalize = svd_theta(theta,
                                               self.trunc_params,
                                               qtotal_LR=[qtotal_i0, None],
                                               inner_labels=['vR', 'vL'])
        self.renormalize.append(renormalize)
        # TODO: up to the `renormalize`, we could use `new_psi.set_svd_theta`.
        A0 = U.split_legs(['(vL.p0.q0)'])
        B1 = VH.split_legs(['(p1.q1.vR)'])
        # first compare to old best guess to check convergence of the sweeps
        if self._tol_theta_diff is not None and self.update_LP_RP[0] == False:
            theta_old = new_psi.get_theta(i0)
            theta_new_trunc = npc.tensordot(A0.scale_axis(S, 'vR'), B1, ['vR', 'vL'])
            ov = npc.inner(theta_new_trunc, theta_old, do_conj=True, axes='labels')
            theta_diff = 1. - abs(ov)
            self._theta_diff.append(theta_diff)
        A0.ireplace_labels(['p0', 'q0'], ['p', 'q'])
        B1.ireplace_labels(['p1', 'q1'], ['p', 'q'])
        new_psi.set_B(i0, A0, form='A')  # left-canonical
        new_psi.set_B(i0 + 1, B1, form='B')  # right-canonical
        new_psi.set_SR(i0, S)
        return {'U': U, 'VH': VH, 'err': err}


class PurificationTEBD(tebd.TEBDEngine):
    r"""Time evolving block decimation (TEBD) for purification MPS.

    .. deprecated :: 0.6.0
        Renamed parameter/attribute `TEBD_params` to :attr:`options`.

    Parameters are the same as for :class:`~tenpy.algorithms.algorithm.Algorithm`.

    Options
    -------
    .. cfg:config :: PurificationTEBD
        :include: TEBDEngine

        disentangle : None | str
            Method for disentangling.
            See :func:`~tenpy.algorithms.disentangler.get_disentangler`.

    Attributes
    ----------
    used_disentangler : :class:`Disentangler`
<<<<<<< HEAD
        The disentangler to be used on the auxiliary indices.
        Chosen by :func:`~tenpy.algorithm.disentangler.get_disentangler`,
=======
        The disentangler to be used on the auxiliar indices.
        Chosen by :func:`~tenpy.algorithms.disentangler.get_disentangler`,
>>>>>>> e28e7cf9
        called with the TEBD parameter ``'disentangle'``.
        Defaults to the trivial disentangler for ``options['disentangle']=None``.
    _disent_iterations : 1D ndarray
        Number of iterations performed on all bonds, including trivial bonds; length `L`.
    _guess_U_disent : list of list of npc.Array
        Same index structure as `self._U`: for each two-site U of the physical time evolution
        the disentangler from the last application. Initialized to identities.
    """
    def __init__(self, psi, model, options, **kwargs):
        super().__init__(psi, model, options, **kwargs)
        self._disent_iterations = np.zeros(psi.L)
        self._guess_U_disent = None  # will be set in calc_U
        method = self.options.get('disentangle', None)
        self.used_disentangler = get_disentangler(str(method), self)

    def run_imaginary(self, beta):
        """Run imaginary time evolution to cool down to the given `beta`.

        Note that we don't change the `norm` attribute of the MPS, i.e. normalization is preserved.

        Parameters
        ----------
        beta : float
            The inverse temperature `beta` = 1/T, by which we should cool down.
            We evolve to the closest multiple of ``options['dt']``,
            see also :attr:`evolved_time`.
        """
        delta_t = self.options.get('dt', 0.1)
        TrotterOrder = 2  # currently, imaginary time evolution works only for second order.
        self.calc_U(TrotterOrder, delta_t, type_evo='imag')
        self.update_imag(N_steps=int(beta / delta_t + 0.5))
        logger.info(
            "--> beta=%(beta).6f, E_bond=%(E).10f, max(S)=%(S).10f", {
                'beta': -self.evolved_time.imag,
                'E': np.average(self.model.bond_energies(self.psi)),
                'S': np.max(self.psi.entanglement_entropy())
            })

    @property
    def disent_iterations(self):
        """For each bond the total number of iterations performed in any Disentangler."""
        return self._disent_iterations[self.psi.nontrivial_bonds]

    def calc_U(self, order, delta_t, type_evo='real', E_offset=None):
        """see :meth:`~tenpy.algorithms.tebd.eng.calc_U`"""
        super().calc_U(order, delta_t, type_evo, E_offset)
        self._guess_U_disent = [[None] * len(Us) for Us in self._U]

    def update_bond(self, i, U_bond):
        """Updates the B matrices on a given bond.

        Function that updates the B matrices, the bond matrix s between and the
        bond dimension chi for bond i. This would look something like::

        |           |             |
        |     ... - B1  -  s  -  B2 - ...
        |           |             |
        |           |-------------|
        |           |      U      |
        |           |-------------|
        |           |             |


        Parameters
        ----------
        i : int
            Bond index; we update the matrices at sites ``i-1, i``.
        U_bond : :class:`~tenpy.linalg.np_conserved.Array`
            The bond operator which we apply to the wave function.
            We expect labels ``'p0', 'p1', 'p0*', 'p1*'`` for `U_bond`.

        Returns
        -------
        trunc_err : :class:`~tenpy.algorithms.truncation.TruncationError`
            The error of the represented state which is introduced by the truncation
            during this update step.
        """
        i0, i1 = i - 1, i
        logger.debug("Update sites (%d, %d)", i0, i1)
        # Construct the theta matrix
        theta = self.psi.get_theta(i0, n=2)  # 'vL', 'vR', 'p0', 'p1', 'q0', 'q1'
        theta = npc.tensordot(U_bond, theta, axes=(['p0*', 'p1*'], ['p0', 'p1']))
        # ##### new hook compared to tebd.TEBDEngine.calc_U
        theta, U_disent = self.disentangle(theta)
        # ####
        theta = theta.combine_legs([('vL', 'p0', 'q0'), ('vR', 'p1', 'q1')], qconj=[+1, -1])

        # Perform the SVD and truncate the wavefunction
        U, S, V, trunc_err, renormalize = svd_theta(theta,
                                                    self.trunc_params,
                                                    inner_labels=['vR', 'vL'])

        # bring back to right-canonical 'B' form and update matrices
        B_R = V.split_legs(1).ireplace_labels(['p1', 'q1'], ['p', 'q'])
        #  In general, we want to do the following:
        #      B_L = U.iscale_axis(S, 'vR')
        #      B_L = B_L.split_legs(0).iscale_axis(self.psi.get_SL(i0)**(-1), 'vL')
        #      B_L = B_L.ireplace_labels(['p0', 'q0'], ['p', 'q'])
        # i.e. with SL = self.psi.get_SL(i0), we have ``B_L = SL**(-1) U S``
        # However, the inverse of SL is problematic, as it might contain very small singular
        # values.  Instead, we calculate ``C == SL**-1 theta == SL**-1 U S V``,
        # such that we obtain ``B_L = SL**-1 U S = SL**-1 U S V V^dagger = C V^dagger``
        C = self.psi.get_theta(i0, n=2, formL=0.)
        # here, C is the same as theta, but without the `S` on the very left
        # (Note: this requires no inverse if the MPS is initially in 'B' canonical form)
        C = npc.tensordot(U_bond, C, axes=(['p0*', 'p1*'], ['p0', 'p1']))  # apply U as for theta
        if U_disent is not None:
            C = npc.tensordot(U_disent, C, axes=[['q0*', 'q1*'], ['q0', 'q1']])
        B_L = npc.tensordot(C.combine_legs(('vR', 'p1', 'q1'), pipes=theta.legs[1]),
                            V.conj(),
                            axes=['(vR.p1.q1)', '(vR*.p1*.q1*)'])
        B_L.ireplace_labels(['vL*', 'p0', 'q0'], ['vR', 'p', 'q'])
        B_L /= renormalize  # re-normalize to <psi|psi> = 1
        self.psi.set_SR(i0, S)
        self.psi.set_B(i0, B_L, form='B')
        self.psi.set_B(i1, B_R, form='B')
        self._trunc_err_bonds[i] = self._trunc_err_bonds[i] + trunc_err
        return trunc_err

    def update_bond_imag(self, i, U_bond):
        """Update a bond with a (possibly non-unitary) `U_bond`.

        Similar as :meth:`update_bond`; but after the SVD just keep the `A, S, B` canonical form.
        In that way, one can sweep left or right without using old singular values,
        thus preserving the canonical form during imaginary time evolution.

        Parameters
        ----------
        i : int
            Bond index; we update the matrices at sites ``i-1, i``.
        U_bond : :class:`~tenpy.linalg.np_conserved.Array`
            The bond operator which we apply to the wave function.
            We expect labels ``'p0', 'p1', 'p0*', 'p1*'``.

        Returns
        -------
        trunc_err : :class:`~tenpy.algorithms.truncation.TruncationError`
            The error of the represented state which is introduced by the truncation
            during this update step.
        """
        i0, i1 = i - 1, i
        logger.debug("Update sites (%d, %d)", i0, i1)
        # Construct the theta matrix
        theta = self.psi.get_theta(i0, n=2)  # 'vL', 'vR', 'p0', 'q0', 'p1', 'q1'
        theta = npc.tensordot(U_bond, theta, axes=(['p0*', 'p1*'], ['p0', 'p1']))
        theta = theta.combine_legs([('vL', 'p0', 'q0'), ('vR', 'p1', 'q1')], qconj=[+1, -1])
        # Perform the SVD and truncate the wavefunction
        U, S, V, trunc_err, renormalize = svd_theta(theta,
                                                    self.trunc_params,
                                                    inner_labels=['vR', 'vL'])
        # Split legs and update matrices
        B_R = V.split_legs(1).ireplace_labels(['p1', 'q1'], ['p', 'q'])
        A_L = U.split_legs(0).ireplace_labels(['p0', 'q0'], ['p', 'q'])
        self.psi.set_SR(i0, S)
        self.psi.set_B(i0, A_L, form='A')
        self.psi.set_B(i1, B_R, form='B')
        self._trunc_err_bonds[i] = self._trunc_err_bonds[i] + trunc_err
        return trunc_err

    def disentangle(self, theta):
        r"""Disentangle `theta` before splitting with svd.

        For the purification we write :math:`\rho_P = Tr_Q{|\psi_{P,Q}><\psi_{P,Q}|}`. Thus, we
        can actually apply any unitary to the auxiliar `Q` space of :math:`|\psi>` without
        changing the result.

        .. note ::
            We have to apply the *same* unitary to the 'bra' and 'ket' used for expectation values
            / correlation functions!

        The behaviour of this function is set by :attr:`used_disentangler`,
        which in turn is obtained from ``get_disentangler(options['disentangle'])``,
        see :func:`~tenpy.algorithms.disentangler.get_disentangler` for details on the syntax.

        Parameters
        ----------
        theta : :class:`~tenpy.linalg.np_conserved.Array`
            Wave function to disentangle, with legs ``'vL', 'vR', 'p0', 'p1', 'q0', 'q1'``.

        Returns
        -------
        theta_disentangled : :class:`~tenpy.linalg.np_conserved.Array`
            Disentangled `theta`; ``npc.tensordot(U, theta, axes=[['q0*', 'q1*'], ['q0', 'q1']])``.
        U : :class:`~tenpy.linalg.conserved.Array`
            The unitary used to disentangle `theta`, with labels ``'q0', 'q1', 'q0*', 'q1*'``.
            If no unitary was found/applied, it might also be ``None``.
        """
        theta, U = self.used_disentangler(theta)
        U_idx_dt, i = self._update_index
        if U_idx_dt is not None:
            self._guess_U_disent[U_idx_dt][i] = U  # save result as guess for `LastDisentangler`
        return theta, U

    def disentangle_global(self, pair=None):
        """Try global disentangling by determining the maximally entangled pairs of sites.

        Calculate the mutual information (in the auxiliar space) between two sites and determine
        where it is maximal. Disentangle these two sites with :meth:`disentangle`
        """
        max_range = self.options.get('disent_gl_maxrange', 10)
        if pair is None:
            coords, mutinf = self.psi.mutinf_two_site(max_range, legs='q')
            # TODO: recalculate mutinf only as necessary and do multiple steps at once...
            sorted = np.argsort(mutinf)
            pair = coords[sorted[-1]]
        i, j = pair
        self._disentangle_two_site(i, j)
        return i, j  # TODO
        # done

    def disentangle_global_nsite(self, n=2):
        """Perform a sweep through the system and disentangle with :meth:`disentangle_n_site`.

        Parameters
        ----------
        n: int
            maximal number of sites to disentangle at once.
        """
        for i in range(0, self.psi.L - n + 1):  # sweep left to right
            self._update_index = None, i
            theta = self.psi.get_theta(i, n=n)
            self.disentangle_n_site(i, n, theta)  # works recursively
        for i in range(self.psi.L - n, -1, -1):  # sweep right to left
            self._update_index = None, i
            theta = self.psi.get_theta(i, n=n)
            self.disentangle_n_site(i, n, theta)  # works recursively
        self._update_index = None

    def disentangle_n_site(self, i, n, theta):
        r"""Generalization of :meth:`disentangle` to `n` sites.

        Simply group left and right `n`/2 physical legs, adjust labels, and
        apply :meth:`disentangle` to disentangle the central bond.
        Recursively proceed to disentangle left and right parts afterwards.
        Scales (for even `n`) as :math:`O(\chi^3 d^n d^{n/2})`.
        """
        assert (n >= 2)
        n1 = n // 2
        n2 = n - n1
        p = ['p' + str(j) for j in range(n)]  # labels of theta to be separated
        q = ['q' + str(j) for j in range(n)]
        pL, pR = p[:n1], p[n1:]
        qL, qR = q[:n1], q[n1:]
        theta = theta.combine_legs([pL, qL, pR, qR], qconj=[+1, -1, +1, -1], new_axes=[1, 2, 3, 4])
        _, p0, q0, p1, q1, _ = theta.get_leg_labels()  # keep the labels for later
        theta.ireplace_labels([p0, q0, p1, q1], ['p0', 'q0', 'p1', 'q1'])
        theta, _ = self.disentangle(theta)  # apply two-site disentangling
        theta = theta.combine_legs([('vL', 'p0', 'q0'), ('vR', 'p1', 'q1')], qconj=[+1, -1])

        # Perform the SVD and truncate the wavefunction
        U, S, V, trunc_err, renormalize = svd_theta(theta,
                                                    self.trunc_params,
                                                    inner_labels=['vR', 'vL'])
        self.psi.set_SL(i + n1, S)  # update S
        if n1 == 1:
            # save U as left B in psi
            U = U.split_legs(0).ireplace_labels(['p0', 'q0'], ['(p)', '(q)'])
            U = U.split_legs(['(p)', '(q)'])
            self.psi.set_B(i, U, form='A')  # TODO: might want to do this inversion-free?
        else:
            # disentangle left n1-site wave function recursively
            theta_L = U.iscale_axis(S, 1).split_legs(0)
            theta_L = theta_L.ireplace_labels(['p0', 'q0'], [p0, q0]).split_legs([p0, q0])
            self.disentangle_n_site(i, n1, theta_L)
        if n2 == 1:
            # save V as right B in psi
            V = V.split_legs(1).ireplace_labels(['p1', 'q1'], ['(p)', '(q)'])
            V = V.split_legs(['(p)', '(q)'])
            self.psi.set_B(i + n1, V, form='B')
        else:
            # disentangle right n2-site wave function recursively
            theta_R = V.iscale_axis(S, 0).split_legs(1)
            theta_R = theta_R.ireplace_labels(['p1', 'q1'], [p1, q1]).split_legs([p1, q1])
            theta_R.ireplace_labels(pR, p[:n2]).ireplace_labels(qR, q[:n2])
            self.disentangle_n_site(i + n1, n2, theta_R)

    def _disentangle_two_site(self, i, j):
        """swap until i and j are next to each other and use :meth:`disentangle`; swap back."""
        on_way = self.options.get('disent_gl_on_swap', False)
        if not self.psi.finite:
            raise NotImplementedError  # adjust: what's the shortest path?
        assert (i < j)
        for j0 in range(j, i + 1, -1):  # j0 = current site of `j`
            # original leg `j` is at j0
            self._update_index = None, j0
            self._swap_disentangle_bond(j0, swap=True, disentangle=False)  # swap j0-1, j0
            # original leg is at `j0-1`
        # disentangle i, i+1
        self._update_index = None, i + 1
        self._swap_disentangle_bond(i + 1, swap=False, disentangle=True)
        for j0 in range(i + 1, j):  # j0 = current site of `j`
            # original leg `j` is at j0
            self._update_index = None, j0 + 1
            self._swap_disentangle_bond(j0 + 1, disentangle=on_way)  # swap j0, j0+1
            # original leg is at `j0+1`
        self._update_index = None  # done

    def _swap_disentangle_bond(self, i, swap=True, disentangle=False):
        """swap sites (i-1, i) (if swap = True) """
        # very similar to update_bond
        i0, i1 = i - 1, i
        # Construct the theta matrix
        theta = self.psi.get_theta(i0, n=2)  # 'vL', 'vR', 'p0', 'p1', 'q0', 'q1'
        if swap:
            theta.ireplace_labels(['p0', 'q0', 'p1', 'q1'], ['p1', 'q1', 'p0', 'q0'])
        if disentangle:
            theta, U_disent = self.disentangle(theta)
        theta = theta.combine_legs([('vL', 'p0', 'q0'), ('vR', 'p1', 'q1')], qconj=[+1, -1])

        # Perform the SVD and truncate the wavefunction
        U, S, V, trunc_err, renormalize = svd_theta(theta,
                                                    self.trunc_params,
                                                    inner_labels=['vR', 'vL'])

        # bring back to right-canonical 'B' form and update matrices
        B_R = V.split_legs(1).ireplace_labels(['p1', 'q1'], ['p', 'q'])
        C = self.psi.get_theta(i0, n=2, formL=0.)
        if swap:
            C.ireplace_labels(['p0', 'q0', 'p1', 'q1'], ['p1', 'q1', 'p0', 'q0'])
        if disentangle and U_disent is not None:
            C = npc.tensordot(U_disent, C, axes=[['q0*', 'q1*'], ['q0', 'q1']])
        B_L = npc.tensordot(C.combine_legs(('vR', 'p1', 'q1'), pipes=theta.legs[1]),
                            V.conj(),
                            axes=['(vR.p1.q1)', '(vR*.p1*.q1*)'])
        B_L.ireplace_labels(['vL*', 'p0', 'q0'], ['vR', 'p', 'q'])
        B_L /= renormalize  # re-normalize to <psi|psi> = 1
        self.psi.set_SR(i0, S)
        self.psi.set_B(i0, B_L, form='B')
        self.psi.set_B(i1, B_R, form='B')
        self._trunc_err_bonds[i] = self._trunc_err_bonds[i] + trunc_err
        return trunc_err


class PurificationTEBD2(PurificationTEBD):
    """Similar as PurificationTEBD, but perform sweeps instead of brickwall.

    Instead of the A-B pattern of even/odd bonds used in TEBD, perform sweeps similar as in DMRG
    for real-time evolution (similar as :meth:`~tenpy.algorithms.tebd.TEBDEngine.update_imag` does
    for imaginary time evolution).
    """
    def update(self, N_steps):
        """Evolve by ``N_steps * U_param['dt']``.

        Parameters
        ----------
        N_steps : int
            The number of steps for which the whole lattice should be updated.

        Returns
        -------
        trunc_err : :class:`~tenpy.algorithms.truncation.TruncationError`
            The error of the represented state which is introduced due to the truncation during
            this sequence of update steps.
        """
        trunc_err = TruncationError()
        order = self._U_param['order']
        assert (order == 2 and self.psi.finite)
        for i in range(N_steps):
            trunc_err += self.update_step(0, False)
            trunc_err += self.update_step(0, True)
        self.evolved_time = self.evolved_time + N_steps * self._U_param['tau']
        self.trunc_err = self.trunc_err + trunc_err  # not += : make a copy!
        # (this is done to avoid problems of users storing self.trunc_err after each `update`)
        return trunc_err

    def update_step(self, U_idx_dt, odd):
        """Updates bonds in unit cell.

        Depending on the choice of `odd`, perform a sweep to the left or right,
        updating once per site with a time step given by U_idx_dt.

        Parameters
        ----------
        U_idx_dt : int
            Time step index in ``self._U``,
            evolve with ``Us[i] = self.U[U_idx_dt][i]`` at bond ``(i-1,i)``.
        odd : bool/int
            Indication of whether to update even (``odd=False,0``) or even (``odd=True,1``) sites

        Returns
        -------
        trunc_err : :class:`~tenpy.algorithms.truncation.TruncationError`
            The error of the represented state which is introduced due to the truncation
            during this sequence of update steps.
        """
        Us = self._U[U_idx_dt]
        trunc_err = TruncationError()
        if odd:
            sweep = range(1, self.psi.L)  # start with 1: only finite!
        else:
            sweep = range(self.psi.L - 1, 0, -1)
        for i_bond in sweep:
            if Us[i_bond] is None:
                continue  # handles finite vs. infinite boundary conditions
            self._update_index = (U_idx_dt, i_bond)
            trunc_err += self.update_bond(i_bond, Us[i_bond])
        self._update_index = None
        return trunc_err<|MERGE_RESOLUTION|>--- conflicted
+++ resolved
@@ -100,13 +100,8 @@
     Attributes
     ----------
     used_disentangler : :class:`Disentangler`
-<<<<<<< HEAD
-        The disentangler to be used on the auxiliary indices.
-        Chosen by :func:`~tenpy.algorithm.disentangler.get_disentangler`,
-=======
         The disentangler to be used on the auxiliar indices.
         Chosen by :func:`~tenpy.algorithms.disentangler.get_disentangler`,
->>>>>>> e28e7cf9
         called with the TEBD parameter ``'disentangle'``.
         Defaults to the trivial disentangler for ``options['disentangle']=None``.
     _disent_iterations : 1D ndarray
