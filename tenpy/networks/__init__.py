"""Definitions of tensor networks like MPS and MPO.

Here, 'tensor network' refers just to the (parital) contraction of tensors.
For example an MPS represents the contraction along the 'virtual' legs/bonds of its `B`.

.. rubric:: Submodules

.. autosummary::
    :toctree: .

    site
    mps
    umps
    mpo
    terms
    purification_mps
"""
# Copyright 2018-2023 TeNPy Developers, GNU GPLv3

<<<<<<< HEAD
from . import site, mps, umps, mpo, purification_mps, momentum_mps

__all__ = ['site', 'mps', 'umps', 'mpo', 'terms', 'purification_mps', 'momentum_mps']
=======
from . import site, mps, mpo, purification_mps, terms
from .site import *
from .mps import *
from .mpo import *
from .purification_mps import *
from .terms import *

__all__ = ['site', 'mps', 'mpo', 'terms', 'purification_mps',
           *site.__all__,
           *mps.__all__,
           *mpo.__all__,
           *purification_mps.__all__,
           *terms.__all__,
           ]
>>>>>>> 3db87cb7
<|MERGE_RESOLUTION|>--- conflicted
+++ resolved
@@ -17,11 +17,8 @@
 """
 # Copyright 2018-2023 TeNPy Developers, GNU GPLv3
 
-<<<<<<< HEAD
 from . import site, mps, umps, mpo, purification_mps, momentum_mps
 
-__all__ = ['site', 'mps', 'umps', 'mpo', 'terms', 'purification_mps', 'momentum_mps']
-=======
 from . import site, mps, mpo, purification_mps, terms
 from .site import *
 from .mps import *
@@ -29,11 +26,12 @@
 from .purification_mps import *
 from .terms import *
 
-__all__ = ['site', 'mps', 'mpo', 'terms', 'purification_mps',
+__all__ = ['site', 'mps', 'mpo', 'terms', 'purification_mps', 'umps', 'momentum_mps',
            *site.__all__,
            *mps.__all__,
            *mpo.__all__,
            *purification_mps.__all__,
            *terms.__all__,
-           ]
->>>>>>> 3db87cb7
+           *umps.__all__,
+           *momentum_mps.__all__,
+           ]