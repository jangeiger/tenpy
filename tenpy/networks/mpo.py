"""Matrix product operator (MPO).

An MPO is the generalization of an :class:`~tenpy.networks.mps.MPS` to operators. Graphically::

    |      ^        ^        ^
    |      |        |        |
    |  ->- W[0] ->- W[1] ->- W[2] ->- ...
    |      |        |        |
    |      ^        ^        ^

So each 'matrix' has two physical legs ``p, p*`` instead of just one,
i.e. the entries of the 'matrices' are local operators.
Valid boundary conditions of an MPO are the same as for an MPS
(i.e. ``'finite' | 'segment' | 'infinite'``).
(In general, you can view the MPO as an MPS with larger physical space and bring it into
canonical form. However, unlike for an MPS, this doesn't simplify calculations.
Thus, an MPO has no `form`.)

We use the following label convention for the `W` (where arrows indicate `qconj`)::

    |            p*
    |            ^
    |            |
    |     wL ->- W ->- wR
    |            |
    |            ^
    |            p


If an MPO describes a sum of local terms (e.g. most Hamiltonians),
some bond indices correspond to 'only identities to the left/right'.
We store these indices in `IdL` and `IdR` (if there are such indices).

Similar as for the MPS, a bond index ``i`` is *left* of site `i`,
i.e. between sites ``i-1`` and ``i``.
"""
# Copyright 2018-2023 TeNPy Developers, GNU GPLv3

import numpy as np
from scipy.linalg import expm
import warnings
import sys
import copy
import logging

logger = logging.getLogger(__name__)

from ..linalg import np_conserved as npc
from ..linalg.sparse import NpcLinearOperator, FlatLinearOperator
from .site import group_sites, Site
from ..tools.string import vert_join
from .mps import MPS as _MPS  # only for MPS._valid_bc
<<<<<<< HEAD
from .mps import MPSEnvironment
from .terms import TermList, OnsiteTerms, CouplingTerms, MultiCouplingTerms
from ..tools.misc import to_iterable, add_with_None_0
=======
from .mps import BaseEnvironment
from .terms import OnsiteTerms, CouplingTerms, MultiCouplingTerms
from ..tools.misc import add_with_None_0
>>>>>>> 4ec260ed
from ..tools.math import lcm
from ..tools.params import asConfig
from ..algorithms.truncation import TruncationError, svd_theta

__all__ = [
    'MPO', 'make_W_II', 'MPOGraph', 'MPOEnvironment', 'MPOTransferMatrix', 'grid_insert_ops'
]


class MPO:
    """Matrix product operator, finite (MPO) or infinite (iMPO).

    Parameters
    ----------
    sites : list of :class:`~tenpy.models.lattice.Site`
        Defines the local Hilbert space for each site.
    Ws : list of :class:`~tenpy.linalg.np_conserved.Array`
        The matrices of the MPO. Should have labels ``wL, wR, p, p*``.
    bc : {'finite' | 'segment' | 'infinite'}
        Boundary conditions as described in :mod:`~tenpy.networks.mps`.
        ``'finite'`` requires ``Ws[0].get_leg('wL').ind_len = 1``.
    IdL : (iterable of) {int | None}
        Indices on the bonds, which correspond to 'only identities to the left'.
        A single entry holds for all bonds.
    IdR : (iterable of) {int | None}
        Indices on the bonds, which correspond to 'only identities to the right'.
    max_range : int | np.inf | None
        Maximum range of hopping/interactions (in unit of sites) of the MPO. ``None`` for unknown.
    explicit_plus_hc : bool
        If True, this flag indicates that the hermitian conjugate of the MPO should be
        computed and added at runtime, i.e., `self` is not (necessarily) hermitian.

    Attributes
    ----------
    chinfo : :class:`~tenpy.linalg.np_conserved.ChargeInfo`
        The nature of the charge.
    sites : list of :class:`~tenpy.models.lattice.Site`
        Defines the local Hilbert space for each site.
    dtype : type
        The data type of the `_W`.
    bc : {'finite' | 'segment' | 'infinite'}
        Boundary conditions as described in :mod:`~tenpy.networks.mps`.
        ``'finite'`` requires ``Ws[0].get_leg('wL').ind_len = 1``.
    IdL : list of {int | None}
        Indices on the bonds (length `L`+1), which correspond to 'only identities to the left'.
        ``None`` for bonds where it is not set.
        In standard form, this is `0` (except for unset bonds in finite case)
    IdR : list of {int | None}
        Indices on the bonds (length `L`+1), which correspond to 'only identities to the right'.
        ``None`` for bonds where it is not set.
        In standard form, this is the last index on the bond (except for unset bonds in finite case).
    max_range : int | np.inf | None
        Maximum range of hopping/interactions (in unit of sites) of the MPO. ``None`` for unknown.
    grouped : int
        Number of sites grouped together, see :meth:`group_sites`.
    explicit_plus_hc : bool
        If True, this flag indicates that the hermitian conjugate of the MPO should be
        computed and added at runtime, i.e., `self` is not (necessarily) hermitian.
    _W : list of :class:`~tenpy.linalg.np_conserved.Array`
        The matrices of the MPO. Labels are ``'wL', 'wR', 'p', 'p*'``.
    _valid_bc : tuple of str
        Class attribute. Valid boundary conditions; the same as for an MPS.
    """

    _valid_bc = _MPS._valid_bc  # same valid boundary conditions as an MPS.

    def __init__(self,
                 sites,
                 Ws,
                 bc='finite',
                 IdL=None,
                 IdR=None,
                 max_range=None,
                 explicit_plus_hc=False):
        self.sites = list(sites)
        self.chinfo = self.sites[0].leg.chinfo
        self.dtype = dtype = np.result_type(*[W.dtype for W in Ws])
        self._W = [W.astype(dtype, copy=True) for W in Ws]
        self.IdL = self._get_Id(IdL, len(sites))
        self.IdR = self._get_Id(IdR, len(sites))
        self.grouped = 1
        self.bc = bc
        self.max_range = max_range
        self.explicit_plus_hc = explicit_plus_hc
        self.test_sanity()

    def copy(self):
        """Make a shallow copy of `self`."""
        return copy.copy(self)

    def save_hdf5(self, hdf5_saver, h5gr, subpath):
        """Export `self` into a HDF5 file.

        This method saves all the data it needs to reconstruct `self` with :meth:`from_hdf5`.

        Specifically, it saves
        :attr:`sites`,
        :attr:`chinfo`,
        :attr:`max_range` (under these names),
        :attr:`_W` as ``"tensors"``,
        :attr:`IdL` as ``"index_identity_left"``,
        :attr:`IdR` as ``"index_identity_right"``, and
        :attr:`bc` as ``"boundary_condition"``.
        Moreover, it saves :attr:`L`, :attr:`explicit_plus_hc` and :attr:`grouped` as HDF5 attributes,
        as well as the maximum of :attr:`chi` under the name :attr:`max_bond_dimension`.

        Parameters
        ----------
        hdf5_saver : :class:`~tenpy.tools.hdf5_io.Hdf5Saver`
            Instance of the saving engine.
        h5gr : :class`Group`
            HDF5 group which is supposed to represent `self`.
        subpath : str
            The `name` of `h5gr` with a ``'/'`` in the end.
        """
        hdf5_saver.save(self.sites, subpath + "sites")
        hdf5_saver.save(self.chinfo, subpath + "chinfo")
        hdf5_saver.save(self._W, subpath + "tensors")
        hdf5_saver.save(self.IdL, subpath + "index_identity_left")
        hdf5_saver.save(self.IdR, subpath + "index_identity_right")
        h5gr.attrs["grouped"] = self.grouped
        hdf5_saver.save(self.bc, subpath + "boundary_condition")
        hdf5_saver.save(self.max_range, subpath + "max_range")
        h5gr.attrs["explicit_plus_hc"] = self.explicit_plus_hc
        h5gr.attrs["L"] = self.L  # not needed for loading, but still usefull metadata
        h5gr.attrs["max_bond_dimension"] = np.max(self.chi)  # same

    @classmethod
    def from_hdf5(cls, hdf5_loader, h5gr, subpath):
        """Load instance from a HDF5 file.

        This method reconstructs a class instance from the data saved with :meth:`save_hdf5`.

        Parameters
        ----------
        hdf5_loader : :class:`~tenpy.tools.hdf5_io.Hdf5Loader`
            Instance of the loading engine.
        h5gr : :class:`Group`
            HDF5 group which is represent the object to be constructed.
        subpath : str
            The `name` of `h5gr` with a ``'/'`` in the end.

        Returns
        -------
        obj : cls
            Newly generated class instance containing the required data.
        """
        obj = cls.__new__(cls)  # create class instance, no __init__() call
        hdf5_loader.memorize_load(h5gr, obj)

        obj.sites = hdf5_loader.load(subpath + "sites")
        obj.chinfo = hdf5_loader.load(subpath + "chinfo")
        obj._W = hdf5_loader.load(subpath + "tensors")
        obj.dtype = np.result_type(*[W.dtype for W in obj._W])
        obj.IdL = hdf5_loader.load(subpath + "index_identity_left")
        obj.IdR = hdf5_loader.load(subpath + "index_identity_right")
        obj.grouped = hdf5_loader.get_attr(h5gr, "grouped")
        obj.bc = hdf5_loader.load(subpath + "boundary_condition")
        obj.max_range = hdf5_loader.load(subpath + "max_range")
        obj.explicit_plus_hc = h5gr.attrs.get("explicit_plus_hc", False)
        obj.test_sanity()
        return obj

    @classmethod
    def from_grids(cls,
                   sites,
                   grids,
                   bc='finite',
                   IdL=None,
                   IdR=None,
                   Ws_qtotal=None,
                   legs=None,
                   max_range=None,
                   explicit_plus_hc=False):
        """Initialize an MPO from `grids`.

        Parameters
        ----------
        sites : list of :class:`~tenpy.models.lattice.Site`
            Defines the local Hilbert space for each site.
        grids : list of list of list of entries
            For each site (outer-most list) a matrix-grid (corresponding to ``wL, wR``)
            with entries being or representing (see :func:`grid_insert_ops`) onsite-operators.
        bc : {'finite' | 'segment' | 'infinite'}
            Boundary conditions as described in :mod:`~tenpy.networks.mps`.
        IdL : (iterable of) {int | None}
            Indices on the bonds, which correspond to 'only identities to the left'.
            A single entry holds for all bonds.
        IdR : (iterable of) {int | None}
            Indices on the bonds, which correspond to 'only identities to the right'.
        Ws_qtotal : (list of) total charge
            The `qtotal` to be used for each grid. Defaults to zero charges.
        legs : list of :class:`~tenpy.linalg.charge.LegCharge`
            List of charges for 'wL' legs left of each `W`, L + 1 entries.
            The last entry should be the conjugate of the 'wR' leg,
            i.e. identical to ``legs[0]`` for 'infinite' `bc`.
            By default, determine the charges automatically. This is limited to cases where
            there are no "dangling open ends" in the MPO graph. (The :class:`MPOGraph` can handle
            those cases, though.)
        max_range : int | np.inf | None
            Maximum range of hopping/interactions (in unit of sites) of the MPO.
            ``None`` for unknown.
        explicit_plus_hc : bool
            If True, the Hermitian conjugate of the MPO is computed at runtime,
            rather than saved in the MPO.

        See also
        --------
        grid_insert_ops : used to plug in `entries` of the grid.
        tenpy.linalg.np_conserved.grid_outer : used for final conversion.
        """
        chinfo = sites[0].leg.chinfo
        L = len(sites)
        assert len(grids) == L  # wrong arguments?
        grids = [grid_insert_ops(site, grid) for site, grid in zip(sites, grids)]
        if Ws_qtotal is None:
            Ws_qtotal = [chinfo.make_valid()] * L
        else:
            Ws_qtotal = chinfo.make_valid(Ws_qtotal)
            if Ws_qtotal.ndim == 1:
                Ws_qtotal = [Ws_qtotal] * L
        IdL = cls._get_Id(IdL, L)
        IdR = cls._get_Id(IdR, L)
        if legs is None:
            if bc != 'infinite':
                # ensure that we have only a single entry in the first and last leg
                # i.e. project grids[0][:, :] -> grids[0][IdL[0], :]
                # and         grids[-1][:, :] -> grids[-1][:,IdR[-1], :]
                first_grid = grids[0]
                last_grid = grids[-1]
                if len(first_grid) > 1:
                    grids[0] = [first_grid[IdL[0]]]
                    IdL[0] = 0
                    IdR[0] = None
                if len(last_grid[0]) > 1:
                    grids[-1] = [[row[IdR[-1]]] for row in last_grid]
                    IdR[-1] = 0
                    IdL[-1] = None
                legs = _calc_grid_legs_finite(chinfo, grids, Ws_qtotal, None)
            else:
                legs = _calc_grid_legs_infinite(chinfo, grids, Ws_qtotal, None, IdL[0])
        # now build the `W` from the grid
        assert len(legs) == L + 1
        Ws = []
        for i in range(L):
            W = npc.grid_outer(grids[i], [legs[i], legs[i + 1].conj()], Ws_qtotal[i], ['wL', 'wR'])
            Ws.append(W)
        return cls(sites, Ws, bc, IdL, IdR, max_range, explicit_plus_hc)

    @classmethod
    def from_wavepacket(cls, sites, coeff, op, eps=1.e-15):
        r"""Create a (finite) MPO wave packet representing ``sum_i coeff[i] op_i``.

        Note that we define it only for finite systems; a generalization to fininite systems
        is not straight forward due to normalization issues: the individual terms vanish in
        the thermodynamic limit!

        Parameters
        ----------
        sites : list of :class:`~tenpy.models.lattice.Site`
            Defines the local Hilbert space for each site.
        coeff : list of float/complex
            Wave packet coefficients.
        op : str
            Name of the operator to be applied.
        eps : float
            Discard terms where ``abs(coeff[i]) < eps``.

        Examples
        --------
        Say you have fermions, so ``op='Cd'``, and want to create
        a gaussian wave paket :math:`\sum_x \alpha_x c^\dagger_x` with
        :math:`\alpha_x \propto e^{-0.5(x-x_0)^2/\sigma^2} e^{i k_0 x}`.
        Then you would use

        .. testsetup :: from_wavepacket

            from tenpy.networks.site import FermionSite
            from tenpy.networks.mpo import MPO
            from tenpy.networks.mps import MPS
            import numpy as np

        .. doctest :: from_wavepacket
            L, k0, x0, sigma, = 50, np.pi/8., 10., 5.
            x = np.arange(L)
            coeff = np.exp(-1.j * k0 * x) * np.exp(- 0.5 * (x - x0)**2 / sigma**2)
            coeff /= np.linalg.norm(coeff)
            site = FermionSite(conserve='N')
            wp = MPO.from_wavepacket([site] * L, coeff, 'Cd')

        Indeed, we can apply this to a (vacuum) MPS and get the correct state:

        .. doctest :: from_wavepacket
            psi = MPS.from_product_state([sites] * L, ['empty'] * L)
            wp.apply(psi, dict(compression_method='SVD'))
            C = psi.correlation_function('Cd', 'C')
            C_expexcted = np.conj(coeff)[:, np.newaxis] * coeff[np.newaxis, :]
            asssert np.max(np.abs(C - C_expected) ) < 1.e-10
        """
        coeff = np.asarray(coeff)
        assert coeff.shape == (len(sites), )
        L = len(sites)
        assert L >= 2
        first_nonzero = np.nonzero(coeff)[0][0]
        needs_JW = sites[first_nonzero].op_needs_JW(op)
        upper_left = 'JW' if needs_JW else 'Id'

        grids = []
        for i in range(L):
            local = None if abs(coeff[i]) < eps else [(op, coeff[i])]
            grid = [[upper_left, local], [None, 'Id']]
            if i == 0:
                grid = grid[:1]  # first row only
            if i == L - 1:  # last column only
                grid = [grid[0][1:], grid[1][1:]]
            grids.append(grid)
        IdL = [0] + [None] * L
        # note: for finite bc, the JW string ends at site 0, so we don't need to worry about
        # extending it to the left; but for infinite MPS, the first environment for applying the
        # MPO to an MPS would need a non-trivial modification that is not captured when setting
        # IdL=0!
        IdR = [None] * L + [0]
        return cls.from_grids(sites, grids, 'finite', IdL, IdR)

    def test_sanity(self):
        """Sanity check, raises ValueErrors, if something is wrong."""
        assert self.L == len(self.sites)
        if self.bc not in self._valid_bc:
            raise ValueError("invalid MPO boundary conditions: " + repr(self.bc))
        for i in range(self.L):
            S = self.sites[i]
            W = self._W[i]
            S.leg.test_equal(W.get_leg('p'))
            S.leg.test_contractible(W.get_leg('p*'))
            if self.bc == 'infinite' or i + 1 < self.L:
                W2 = self.get_W(i + 1)
                W.get_leg('wR').test_contractible(W2.get_leg('wL'))
        if not (len(self.IdL) == len(self.IdR) == self.L + 1):
            raise ValueError("wrong len of `IdL`/`IdR`")

    @property
    def L(self):
        """Number of physical sites; for an iMPO the len of the MPO unit cell."""
        return len(self.sites)

    @property
    def dim(self):
        """List of local physical dimensions."""
        return [site.dim for site in self.sites]

    @property
    def finite(self):
        """Distinguish MPO vs iMPO.

        True for an MPO (``bc='finite', 'segment'``), False for an iMPO (``bc='infinite'``).
        """
        assert (self.bc in self._valid_bc)
        return self.bc != 'infinite'

    @property
    def chi(self):
        """Dimensions of the virtual bonds."""
        return [W.get_leg('wL').ind_len for W in self._W] + [self._W[-1].get_leg('wR').ind_len]

    def get_W(self, i, copy=False):
        """Return `W` at site `i`."""
        i = self._to_valid_index(i)
        if copy:
            return self._W[i].copy()
        return self._W[i]

    def set_W(self, i, W):
        """Set `W` at site `i`."""
        i = self._to_valid_index(i)
        self._W[i] = W

    def get_IdL(self, i):
        """Return index of `IdL` at bond to the *left* of site `i`.

        May be ``None``.
        """
        i = self._to_valid_index(i, bond=True)
        return self.IdL[i]

    def get_IdR(self, i):
        """Return index of `IdR` at bond to the *right* of site `i`.

        May be ``None``.
        """
        i = self._to_valid_index(i, bond=True)
        return self.IdR[i + 1]

    def enlarge_mps_unit_cell(self, factor=2):
        """Repeat the unit cell for infinite MPS boundary conditions; in place.

        Parameters
        ----------
        factor : int
            The new number of sites in the unit cell will be increased from `L` to ``factor*L``.
        """
        if int(factor) != factor:
            raise ValueError("`factor` should be integer!")
        if factor <= 1:
            raise ValueError("can't shrink!")
        if self.finite:
            raise ValueError("can't enlarge finite MPO")
        factor = int(factor)
        self.sites = factor * self.sites
        self._W = factor * self._W
        self.IdL = factor * self.IdL[:-1] + [self.IdL[-1]]
        self.IdR = factor * self.IdR[:-1] + [self.IdR[-1]]
        self.test_sanity()

    def group_sites(self, n=2, grouped_sites=None):
        """Modify `self` inplace to group sites.

        Group each `n` sites together using the :class:`~tenpy.networks.site.GroupedSite`.
        This might allow to do TEBD with a Trotter decomposition,
        or help the convergence of DMRG (in case of too long range interactions).

        Parameters
        ----------
        n : int
            Number of sites to be grouped together.
        grouped_sites : None | list of :class:`~tenpy.networks.site.GroupedSite`
            The sites grouped together.
        """
        if grouped_sites is None:
            grouped_sites = group_sites(self.sites, n, charges='same')
        else:
            assert grouped_sites[0].n_sites == n
        if self.max_range is not None and self.max_range != np.inf:
            min_n = max(min([gs.n_sites for gs in grouped_sites]), 1)
            self.max_range = int(np.ceil(self.max_range / min_n))
        Ws = []
        IdL = []
        IdR = [self.IdR[0]]
        i = 0
        for gs in grouped_sites:
            new_W = self.get_W(i).itranspose(['wL', 'p', 'p*', 'wR'])
            for j in range(1, gs.n_sites):
                W = self.get_W(i + j).itranspose(['wL', 'p', 'p*', 'wR'])
                new_W = npc.tensordot(new_W, W, axes=[-1, 0])
            comb = [list(range(1, 1 + 2 * gs.n_sites, 2)), list(range(2, 2 + 2 * gs.n_sites, 2))]
            new_W = new_W.combine_legs(comb, pipes=[gs.leg, gs.leg.conj()])
            Ws.append(new_W.iset_leg_labels(['wL', 'p', 'p*', 'wR']))
            IdL.append(self.get_IdL(i))
            i += gs.n_sites
            IdR.append(self.get_IdR(i - 1))
        IdL.append(self.IdL[-1])
        self.IdL = IdL
        self.IdR = IdR
        self._W = Ws
        self.sites = grouped_sites
        self.grouped = self.grouped * n

    def extract_segment(self, first, last):
        """Extract a segment from the MPO.

        Parameters
        ----------
        first, last : int
            The first and last site to *include* into the segment.

        Returns
        -------
        cp : :class:`MPO`
            A `copy` of self with "segment" boundary conditions.

        See also
        --------
        tenpy.networks.mps.MPS.extract_segment : similar method for MPS.
        """
        L = self.L
        sites = [self.sites[i % L] for i in range(first, last + 1)]
        W = [self.get_W(i) for i in range(first, last + 1)]
        IdL = [self.IdL[i % L] for i in range(first, last + 1)]
        IdL.append(self.IdL[last % L + 1])
        IdR = [self.IdR[i % L] for i in range(first, last + 1)]
        IdR.append(self.IdR[last % L + 1])
        cp = self.__class__(sites, W, 'segment', IdL, IdR, self.max_range, self.explicit_plus_hc)
        cp.grouped = self.grouped
        return cp

    def sort_legcharges(self):
        """Sort virtual legs by charges. In place.

        The MPO seen as matrix of the ``wL, wR`` legs is usually very sparse. This sparsity is
        captured by the LegCharges for these bonds not being sorted and bunched. This requires a
        tensordot to do more block-multiplications with smaller blocks. This is in general faster
        for large blocks, but might lead to a larger overhead for small blocks. Therefore, this
        function allows to sort the virtual legs by charges.
        """
        new_W = [None] * self.L
        perms = [None] * (self.L + 1)
        for i, w in enumerate(self._W):
            w = w.transpose(['wL', 'wR', 'p', 'p*'])
            p, w = w.sort_legcharge([True, True, False, False], [True, True, False, False])
            if perms[i] is not None:
                assert np.all(p[0] == perms[i])
            perms[i] = p[0]
            perms[i + 1] = p[1]
            new_W[i] = w
        self._W = new_W
        chi = self.chi
        for b, p in enumerate(perms):
            IdL = self.IdL[b]
            if IdL is not None:
                self.IdL[b] = np.nonzero(p == IdL)[0][0]
            IdR = self.IdR[b]
            if IdR is not None:
                IdR = IdR % chi[b]
                self.IdR[b] = np.nonzero(p == IdR)[0][0]
        # done

    def make_U(self, dt, approximation='II'):
        r"""Creates the U_I or U_II propagator.

        Approximations of MPO exponentials following :cite:`zaletel2015`.

        Parameters
        ----------
        dt : float|complex
            The time step per application of the propagator.
            Should be imaginary for real time evolution!
        approximation : ``'I' | 'II'``
            Selects the approximation, :meth:`make_U_I` (``'I'``) or :meth:`make_U_II` (``'II'``).

        Returns
        -------
        U : :class:`~tepy.networks.mpo.MPO`
            The propagator, i.e. approximation :math:`U ~= exp(H*dt)`
        """
        if approximation == 'II':
            return self.make_U_II(dt)
        elif approximation == 'I':
            return self.make_U_I(dt)
        raise ValueError(repr(approximation) + " not implemented")

    def make_U_I(self, dt):
        r"""Creates the :math:`U_I` propagator with `W_I` tensors.

        Parameters
        ----------
        dt : float|complex
            The time step per application of the propagator.
            Should be imaginary for real time evolution!

        Returns
        -------
        UI : :class:`~tenpy.networks.mpo.MPO`
            The propagator, i.e. approximation :math:`U_I ~= exp(H*dt)`
        """
        if self.explicit_plus_hc:
            raise NotImplementedError("MPO.make_U_I() assumes hermitian H, you can't use "
                                      "the `explicit_plus_hc=True` flag!\n"
                                      "See also https://github.com/tenpy/tenpy/issues/265")
        U = [
            self.get_W(i).astype(np.result_type(dt, self.dtype),
                                 copy=True).itranspose(['wL', 'wR', 'p', 'p*'])
            for i in range(self.L)
        ]

        IdLR = []
        for i in range(0, self.L):  # correct?
            U1 = U[i]
            U2 = U[(i + 1) % self.L]
            IdL = self.IdL[i + 1]
            IdR = self.IdR[i + 1]
            assert IdL is not None and IdR is not None
            U1[:, IdL, :, :] = U1[:, IdL, :, :] + dt * U1[:, IdR, :, :]
            keep = np.ones(U1.shape[1], dtype=bool)
            keep[IdR] = False
            U1.iproject(keep, 1)
            if self.finite and i + 1 == self.L:
                keep = np.ones(U2.shape[0], dtype=bool)
                assert self.IdR[0] is not None
                keep[self.IdR[0]] = False
            U2.iproject(keep, 0)

            if IdL > IdR:
                IdLR.append(IdL - 1)
            else:
                IdLR.append(IdL)

        IdL = self.IdL[0]
        IdR = self.IdR[0]
        assert IdL is not None and IdR is not None
        if IdL > IdR:
            IdLR_0 = IdL - 1
        else:
            IdLR_0 = IdL
        IdLR = [IdLR_0] + IdLR

        return MPO(self.sites, U, self.bc, IdLR, IdLR, np.inf)

    def make_U_II(self, dt):
        r"""Creates the :math:`U_II` propagator.

        Parameters
        ----------
        dt : float|complex
            The time step per application of the propagator. Should be imaginary for real time evolution!

        Returns
        -------
        U_II : :class:`~tenpy.networks.mpo.MPO`
            The propagator, i.e. approximation :math:`UII ~= exp(H*dt)`

        """
        if self.explicit_plus_hc:
            raise NotImplementedError("MPO.make_U_II() assumes hermitian H, you can't use "
                                      "the `explicit_plus_hc=True` flag!\n"
                                      "See also https://github.com/tenpy/tenpy/issues/265")
        dtype = np.result_type(dt, self.dtype)
        IdL = self.IdL
        IdR = self.IdR

        chinfo = self.chinfo
        trivial = chinfo.make_valid()
        U = []
        for i in range(0, self.L):
            labels = ['wL', 'wR', 'p', 'p*']
            W = self.get_W(i).itranspose(labels)
            assert np.all(W.qtotal == trivial)
            DL, DR, _, _ = W.shape
            Wflat = W.to_ndarray()
            proj_L = np.ones(DL, dtype=np.bool_)
            proj_L[IdL[i]] = False
            proj_L[IdR[i]] = False
            proj_R = np.ones(DR, dtype=np.bool_)
            proj_R[IdL[i + 1]] = False
            proj_R[IdR[i + 1]] = False

            #Extract (A, B, C, D)
            D = Wflat[IdL[i], IdR[i + 1], :, :]
            C = Wflat[IdL[i], proj_R, :, :]
            B = Wflat[proj_L, IdR[i + 1], :, :]
            A = Wflat[proj_L, :, :, :][:, proj_R, :, :]  # numpy indexing requires two steps

            W_II = make_W_II(dt, A, B, C, D)

            leg_L, leg_R, leg_p, leg_pconj = W.legs
            new_leg_L = npc.LegCharge.from_qflat(chinfo, [chinfo.make_valid()], leg_L.qconj)
            new_leg_L = new_leg_L.extend(leg_L.project(proj_L)[2])
            new_leg_R = npc.LegCharge.from_qflat(chinfo, [chinfo.make_valid()], leg_R.qconj)
            new_leg_R = new_leg_R.extend(leg_R.project(proj_R)[2])

            W_II = npc.Array.from_ndarray(
                W_II,
                [new_leg_L, new_leg_R, leg_p, leg_pconj],
                dtype=dtype,
                qtotal=trivial,
                labels=labels,
            )
            # TODO: could sort by charges.
            U.append(W_II)
        Id = [0] * (self.L + 1)
        return MPO(self.sites, U, self.bc, Id, Id, max_range=self.max_range)

    def expectation_value(self, psi, tol=1.e-10, max_range=100, init_env_data={}):
        """Calculate ``<psi|self|psi>/<psi|psi>`` (or density for infinite).

        For infinite MPS, it **assumes** that `self` is extensive, e.g. a Hamiltonian
        but not a unitary, and returns the expectation value *density*.
        For finite MPS, it just returns the total value.

        This function is just a small wrapper around :meth:`expectation_value_finite`,
        :meth:`expectation_value_powermethod` or :meth:`expectation_value_transfer_matrix`.

        Parameters
        ----------
        psi : :class:`~tenpy.networks.mps.MPS`
            The state in which to calculate the expectation value.
        tol, max_range :
            See  :meth:`expectation_value_powermethod`.
        init_env_data : dict
            Optional environment data, if known.

        Returns
        -------
        exp_val : float/complex
            The expectation value of `self` with respect to the state `psi`.
            For an infinite MPS: the (energy) density per site.
        """
        if self.finite:
            return self.expectation_value_finite(psi, **init_env_data)
        elif self.max_range is None or self.max_range > 10 * self.L:
            return self.expectation_value_TM(psi, tol=tol, **init_env_data)
        else:
            return self.expectation_value_power(psi, tol=tol, max_range=max_range, **init_env_data)

    def expectation_value_finite(self, psi, init_env_data={}):
        """Calculate ``<psi|self|psi>/<psi|psi>`` for finite MPS.

        Parameters
        ----------
        psi : :class:`~tenpy.networks.mps.MPS`
            The state in which to calculate the expectation value.
        init_env_data : dict
            Optional environment data (for segment MPS).

        Returns
        -------
        exp_val : float/complex
            The expectation value of `self` with respect to the state `psi`
            (extensive, not the density).
        """
        if psi.bc == 'segment':
            if len(init_env_data) == 0:
                init_env_data['start_env_sites'] = 0
                warnings.warn("MPO.expectation_value(psi) with segment psi needs environments! "
                              "Can only estimate value completely ignoring contributions "
                              "across segment boundaries!")
        env = MPOEnvironment(psi, self, psi, **init_env_data)
        val = env.full_contraction(0)  # handles explicit_plus_hc
        return np.real_if_close(val)

    def expectation_value_TM(self, psi, tol=1.e-10, init_env_data={}):
        """Calculate ``<psi|self|psi>/<psi|psi> / L`` from the MPOTransferMatrix.

        Only for infinite MPS, and **assumes** that the Hamiltonian is an extensive sum of
        (quasi)local terms, and that the MPO has all :attr:`IdL` and :attr:`IdR` defined.

        Diagonalizing the :class:`MPOTransferMatrix` allows to find energy densities for infinite
        systems even for hamiltonians with infinite (exponentially decaying) range.


        Parameters
        ----------
        psi : :class:`~tenpy.networks.mps.MPS`
            The state in which to calculate the expectation value.
        tol : float
            Precision for finding the eigenvectors of the transfer matrix.
        init_env_data : dict
            Optional guess for the environment data.

        Returns
        -------
        exp_val : float/complex
            The expectation value density of `self` with respect to the state `psi`.
        """
        if psi.finite:
            raise ValueError("not infinite MPS")
        if np.linalg.norm(psi.norm_test()) > tol:
            psi = psi.copy()
            psi.canonical_form()
        guess = init_env_data.get('init_RP', None)
        TM = MPOTransferMatrix(self, psi, transpose=False, guess=guess)
        val, vec = TM.dominant_eigenvector(tol=tol)
        if abs(1. - val) > tol * 10.:
            logger.warning("MPOTransferMatrix eigenvalue not 1: got 1. - %.3e", 1. - val)
        E = TM.energy(vec)  #  handles explicit_plus_hc
        return np.real_if_close(E)

    def expectation_value_power(self, psi, tol=1.e-10, max_range=100):
        """Calculate ``<psi|self|psi>/<psi|psi>`` with a power-method.

        Only for infinite MPS, and **assumes** that the Hamiltonian is an extensive sum of
        (quasi)local terms, and that the MPO has all :attr:`IdL` and :attr:`IdR` defined.
        Only for infinite MPS.

        Instead of diagonalizing the MPOTransferMatrix like :meth:`expectation_value_TM`, this
        method uses just considers terms of the MPO starting in the first unit cell and then
        continues to contract tensors until convergence. For infinite-range MPOs, this converges
        like a power-method (i.e. slower than :meth:`expectation_value_TM`), but for finite-range
        MPOs it's likely faster, and conceptually cleaner.

        Parameters
        ----------
        psi : :class:`~tenpy.networks.mps.MPS`
            The state in which to calculate the expectation value.
        tol : float
            For infinite MPO containing exponentially decaying long-range terms, stop evaluating
            further terms if the terms in `LP` have norm < `tol`.
        max_range : int
            Ignored for finite `psi`.
            Contract at most ``self.L * max_range`` sites, even if `tol` is not reached.
            In that case, issue a warning.

        Returns
        -------
        exp_val : float/complex
            The expectation value of `self` with respect to the state `psi`.
            For an infinite MPS: the density per site.
        """
        if psi.finite:
            raise ValueError("not infinite MPS")
        env = MPOEnvironment(psi, self, psi, start_env_sites=0)
        L = lcm(self.L, psi.L)
        LP0 = env.init_LP(0)
        masks_L_no_IdL = []
        masks_R_no_IdRL = []
        for i, W in enumerate(self._W):
            mask_L = np.ones(W.get_leg('wL').ind_len, np.bool_)
            mask_L[self.get_IdL(i)] = False
            masks_L_no_IdL.append(mask_L)
            mask_R = np.ones(W.get_leg('wR').ind_len, np.bool_)
            mask_R[self.get_IdL(i + 1)] = False
            mask_R[self.get_IdR(i)] = False
            masks_R_no_IdRL.append(mask_R)
        # contract first site with theta
        theta = psi.get_theta(0, 1)
        LP = npc.tensordot(LP0, theta, axes=['vR', 'vL'])
        LP = npc.tensordot(LP, self._W[0], axes=[['wR', 'p0'], ['wL', 'p*']])
        LP = npc.tensordot(LP, theta.conj(), axes=[['vR*', 'p'], ['vL*', 'p0*']])

        for i in range(1, max(max_range, 1) * L):
            i0 = i % self.L
            W = self.get_W(i)
            if i >= L:
                # have one full unit cell: don't use further terms starting with IdL
                mask_L = masks_L_no_IdL[i0]
                LP.iproject(mask_L, 'wR')
                W = W.copy()
                W.iproject(mask_L, 'wL')
            B = psi.get_B(i, form='B')
            LP = npc.tensordot(LP, B, axes=['vR', 'vL'])
            LP = npc.tensordot(LP, W, axes=[['wR', 'p'], ['wL', 'p*']])
            LP = npc.tensordot(LP, B.conj(), axes=[['vR*', 'p'], ['vL*', 'p*']])

            if i >= L - 1:
                RP = env.init_RP(i)
                current_value = npc.inner(LP,
                                          RP,
                                          axes=[['vR*', 'wR', 'vR'], ['vL*', 'wL', 'vL']],
                                          do_conj=False)
                LP_converged = LP.copy()
                LP_converged.iproject(masks_R_no_IdRL[i0], 'wR')
                if npc.norm(LP_converged) < tol:
                    break  # no more terms left
        else:  # no break
            msg = "Tolerance {0:.2e} not reached within {1:d} sites".format(tol, max_range)
            warnings.warn(msg, stacklevel=2)
        if self.explicit_plus_hc:
            current_value = current_value + np.conj(current_value)
        return np.real_if_close(current_value / L)

    def variance(self, psi, exp_val=None):
        """Calculate ``<psi|self^2|psi> - <psi|self|psi>^2``.

        Works only for finite systems. Ignores the :attr:`~tenpy.networks.mps.MPS.norm` of `psi`.

        .. todo ::
            This is a naive, expensive implementation contracting the full network.
            Try to follow :arXiv:`1711.01104` for a better estimate; would that even work in
            the infinite limit?

        Parameters
        ----------
        psi : :class:`~tenpy.networks.mps.MPS`
            State for which the variance should be taken.
        exp_val : float/complex | None
            The result of ``<psi|self|psi> = self.expectation_value(psi)`` if known;
            otherwise obtained from :meth:`expectation_value`.
            (Set this to 0 to obtain only the part ``<psi|self^2|psi>``.)
        """
        if self.bc != 'finite':
            raise ValueError("works only for finite systems")
        if self.L != psi.L:
            raise ValueError("expect same L")
        if psi._p_label != ['p']:
            raise NotImplementedError("not adjusted for non-standard MPS.")
        if self.explicit_plus_hc:
            raise NotImplementedError("not implemented for explicit_plus_hc flag")
        assert self.L >= 1
        if exp_val is None:
            exp_val = self.expectation_value(psi)

        th = psi.get_theta(0, n=1)
        W = self.get_W(0).take_slice(self.get_IdL(0), 'wL')
        contr = npc.tensordot(th, W.replace_label('wR', 'wR1'), axes=['p0', 'p*'])
        contr = npc.tensordot(contr, W.replace_label('wR', 'wR2'), axes=['p', 'p*'])
        contr = npc.tensordot(th.conj(), contr, axes=[['vL*', 'p0*'], ['vL', 'p']])
        for i in range(1, self.L):
            B = psi.get_B(i, form='B')
            W = self.get_W(i)
            contr = npc.tensordot(contr, B, axes=['vR', 'vL'])
            contr = npc.tensordot(contr,
                                  W.replace_label('wR', 'wR1'),
                                  axes=[['wR1', 'p'], ['wL', 'p*']])
            contr = npc.tensordot(contr,
                                  W.replace_label('wR', 'wR2'),
                                  axes=[['wR2', 'p'], ['wL', 'p*']])
            contr = npc.tensordot(contr, B.conj(), axes=[['vR*', 'p'], ['vL*', 'p*']])
        contr = contr.take_slice([self.get_IdR(self.L - 1)] * 2, ['wR1', 'wR2'])
        contr = npc.trace(contr, 'vR', 'vR*')
        return np.real_if_close(contr - exp_val**2)

    def prefactor(self, i, ops):
        """Get prefactor for a given string of operators in self.

        Parameters
        ----------
        i : int
            First site with non-identity operator.
        ops : list of str
            String of operators for which the prefactor is to be determined;
            the first entry is the name for the operator acting on site `i`,
            second entry on site `i` + 1, etc.

        Returns
        -------
        prefactor : float
            The prefactor obtained from ``trace(dagger(ops), H) / norm``,
            where ``norm = trace(dagger(ops), ops)``
        """
        ops = to_iterable(ops)
        IdL = self.get_IdL(i)
        IdR_final = self.get_IdR(i + len(ops) - 1)
        if IdL is None or IdR_final is None:
            return 0.
        contr = None
        for k, opname in enumerate(ops):
            j = i + k
            W = self.get_W(j)
            if contr is None:
                contr = W.take_slice(IdL, 'wL')
            else:
                proj = np.ones(contr.shape[0])
                IdL = self.get_IdL(j)
                IdR = self.get_IdR(j-1)
                if IdL is not None:
                    proj[IdL] = 0.
                if IdR is not None:
                    proj[IdR] = 0.
                contr.iscale_axis(proj, 0)
                contr = npc.tensordot(contr, W, axes=['wR', 'wL'])
            site = self.sites[j % len(self.sites)]
            op = site.get_op(opname)
            op_norm = npc.tensordot(op.conj(), op, axes=[['p', 'p*'], ['p*', 'p']])
            contr = npc.tensordot(op.conj(), contr, axes=[['p', 'p*'], ['p*', 'p']]) / op_norm
        contr = contr[IdR_final]
        return contr

    def to_TermList(self, op_basis,
                    start=None,
                    max_range=None,
                    cutoff=1.e-12,
                    ignore=['Id', 'JW']):
        """Obtain a `TermList` represented by self.

        This function is meant for debugging MPOs to make sure they have the terms one expects.
        Be aware of pitfalls with operator orthonormality, e.g. for fermions
        ``N = 0.5 * (Id + JW)`` might not appear as you expect due to `ignore`.


        Parameters
        ----------
        op_basis : (list of) list of str
            Local basis of operators in which to represent all terms of `self`,
            e.g. ``['Id', 'Sx', 'Sy', 'Sz']`` for spin-1/2 or ``['Id', 'JW', 'C', 'Cd']`` for
            fermions. Should be orthogonal with respect to the operator product
            ``<A|B> = tr(A^dagger B)``.
        start : (list of) int
            Extract terms starting on that/these sites, going to the right, i.e. the left-most
            index within each term is in `start`.
            If ``None``, take all terms starting in ``range(L)``, i.e. one MPS unit cell for
            infinite systems.
        cutoff : float
            Drop terms with prefactors (roughly) smaller than that.
            Stricktly speaking, it might also drop larger terms if the term has larger weight on
            the right (in the MPO) than on the left.
        ignore : list of str
            Filter terms to not contain these operator names when they're not the left/rightmost
            operators in a term.

        Returns
        -------
        term_list : :class:`~tenpy.networks.terms.TermList`
            The terms in `self` with left-most index in `start`.
        """
        if start is not None:
            start = to_iterable(start)
        else:
            start = range(self.L)
        L = self.L
        if max_range is None:
            max_range = 5 * L
            if self.max_range is not None:
                max_range = min(max_range, self.max_range)
        if isinstance(op_basis[0], str):
            op_basis = [op_basis]
        all_terms = []
        all_prefs = []
        for i in start:
            partial_L = [None] * self.get_W(i).get_leg('wL').ind_len
            if self.get_IdL(i) is None:
                continue
            partial_L[self.get_IdL(i)] = [([], 1.)]
            if self.finite:
                max_range = min(max_range, L - i)
            for k in range(max_range):
                j = i + k
                IdL = self.get_IdL(j)
                IdR = self.get_IdR(j)
                if IdR is None:
                    IdR = -1  # not equal to positive index
                site_j = self.sites[j % L]
                W = self.get_W(j)
                W = W.transpose(['wL', 'wR', 'p', 'p*'])
                op_basis_j = op_basis[j % len(op_basis)]
                partial_R = [None] * W.get_leg('wR').ind_len
                if k > 0 and IdL is not None:
                    partial_L[IdL] = None # drop terms not starting at `start`
                for opname in op_basis_j:
                    op = site_j.get_op(opname)
                    op_dagger = op.conj().transpose()
                    op_norm = npc.tensordot(op, op_dagger, axes=[['p', 'p*'], ['p*', 'p']])
                    op_W = npc.tensordot(W, op_dagger, axes=[['p', 'p*'], ['p*', 'p']])
                    op_W = op_W.to_ndarray() / op_norm
                    op_W[np.abs(op_W) < cutoff] = 0.
                    for x, y in zip(*np.nonzero(op_W)):
                        if partial_L[x] is None:
                            continue
                        pref_j = op_W[x,y]
                        if y == IdR:
                            # finish terms
                            for (term, pref) in partial_L[x]:
                                if abs(pref * pref_j) < cutoff:
                                    continue
                                all_terms.append(term + [(opname, j)])
                                all_prefs.append(pref * pref_j)
                        else:
                            if partial_R[y] is None:
                                partial_R[y] = []
                            new_partial = partial_R[y]
                            if k > 0 and opname in ignore:
                                for (term, pref) in partial_L[x]:
                                    new_partial.append((term, pref * pref_j))
                            else:
                                for (term, pref) in partial_L[x]:
                                    new_partial.append((term + [(opname, j)], pref * pref_j))
                partial_L = partial_R
                if all(t is None for t in partial_L):
                    break
        return TermList(all_terms, all_prefs)

    def dagger(self):
        """Return hermition conjugate copy of self."""
        # complex conjugate and transpose everything
        Ws = [w.conj().itranspose(['wL*', 'wR*', 'p', 'p*']) for w in self._W]
        # and now revert conjugation of the wL/wR legs
        # rename labels 'wL*' -> 'wL', 'wR*' -> 'wR'
        for w in Ws:
            w.ireplace_labels(['wL*', 'wR*'], ['wL', 'wR'])
        # flip charges and qconj back
        for i in range(self.L - 1):
            Ws[i].legs[1] = wR = Ws[i].legs[1].flip_charges_qconj()
            Ws[i + 1].legs[0] = wR.conj()
        Ws[-1].legs[1] = wR = Ws[-1].legs[1].flip_charges_qconj()
        if self.finite:
            Ws[0].legs[0] = Ws[0].legs[0].flip_charges_qconj()
        else:
            Ws[0].legs[0] = wR.conj()
        return MPO(self.sites, Ws, self.bc, self.IdL, self.IdR, self.max_range)

    def is_hermitian(self, eps=1.e-10, max_range=None):
        """Check if `self` is a hermitian MPO.

        Shorthand for ``self.is_equal(self.dagger(), eps, max_range)``.
        """
        return self.is_equal(self.dagger(), eps, max_range)

    def is_equal(self, other, eps=1.e-10, max_range=None):
        """Check if `self` and `other` represent the same MPO to precision `eps`.

        To compare them efficiently we view `self` and `other` as MPS and compare the overlaps
        ``abs(<self|self> + <other|other> - 2 Re(<self|other>)) < eps*(<self|self>+<other|other>)``

        Parameters
        ----------
        other : :class:`MPO`
            The MPO to compare to.
        eps : float
            Precision threshold what counts as zero.
        max_range : None | int
            Ignored for finite MPS; for finite MPS we consider only the terms contained in the
            sites with indices ``range(self.L + max_range)``.
            None defaults to :attr:`max_range` (or :attr:`L` in case this is infinite or None).

        Returns
        -------
        equal : bool
            Whether `self` equals `other` to the desired precision.
        """
        if self.finite:
            max_i = self.L
        else:
            if max_range is None:
                if self.max_range is None or self.max_range == np.inf:
                    max_range = self.L
                else:
                    max_range = self.max_range
            max_i = self.L + max_range

        def overlap(A, B):
            """<A|B> on sites 0 to max_i."""
            wA = A.get_W(0).take_slice([A.get_IdL(0)], ['wL']).conj()
            wB = B.get_W(0).take_slice([B.get_IdL(0)], ['wL'])
            trAdB = npc.tensordot(wA, wB, axes=[['p*', 'p'], ['p', 'p*']])  # wR* wR
            i = 0
            for i in range(1, max_i):
                trAdB = npc.tensordot(trAdB, A.get_W(i).conj(), axes=['wR*', 'wL*'])
                trAdB = npc.tensordot(trAdB,
                                      B.get_W(i),
                                      axes=[['wR', 'p*', 'p'], ['wL', 'p', 'p*']])
            trAdB = trAdB.itranspose(['wR*', 'wR'])[A.get_IdR(i), B.get_IdR(i)]
            return trAdB

        self_other = 2. * np.real(overlap(other, self))
        norms = overlap(self, self) + overlap(other, other)
        return abs(norms - self_other) < eps * abs(norms)

    def apply(self, psi, options):
        """Apply `self` to an MPS `psi` and compress `psi` in place.

        For infinite MPS, the assumed form of `self` is a product (e.g. a time evolution operator
        :math:`U= e^{-iH dt}`, not an (extensive) sum as a Hamiltonian would have.
        See :ref:`iMPSWarning` for more details.

        Options
        -------
        .. cfg:config :: ApplyMPO
            :include: VariationalApplyMPO, ZipUpApplyMPO

            compression_method : ``'SVD' | 'variational' | 'zip_up'``
                Mandatory.
                Selects the method to be used for compression.
                For the `SVD` compression, `trunc_params` is the only other option used.
            trunc_params : dict
                Truncation parameters as described in :cfg:config:`truncation`.


        Parameters
        ----------
        psi : :class:`~tenpy.networks.mps.MPS`
            The state to which `self` should be applied, in place.
        options : dict
            See above.
        """
        options = asConfig(options, "ApplyMPO")
        method = options['compression_method']
        trunc_params = options.subconfig('trunc_params')
        if method == 'SVD':
            self.apply_naively(psi)
            return psi.compress_svd(trunc_params)
        elif method == 'variational':
            from ..algorithms.mps_common import VariationalApplyMPO
            return VariationalApplyMPO(psi, self, options).run()
        elif method == 'zip_up':
            trunc_err = self.apply_zipup(psi, options)
            return trunc_err + psi.compress_svd(trunc_params)
        # TODO: zipup method infinite?
        raise ValueError("Unknown compression method: " + repr(method))

    def apply_naively(self, psi):
        """Applies an MPO to an MPS (in place) naively, without compression.

        This function simply contracts the `W` tensors of the MPO to the `B` tensors of the
        MPS, resulting in an MPS with bond dimension `self.chi * psi.chi`.

        .. warning ::
            This function sets only a wild *guess* for the new singular values.
            You should either compress the MPS or at least call
            :meth:`~tenpy.networks.mps.MPS.canonical_form`.
            If you use :meth:`apply` instead, this will be done automatically.

        Parameters
        ----------
        psi : :class:`~tenpy.networks.mps.MPS`
            The MPS to which `self` should be applied. Modified in place!
        """
        bc = psi.bc
        if bc != self.bc:
            raise ValueError("Boundary conditions of MPS and MPO are not the same")
        if psi.L != self.L:
            raise ValueError("Length of MPS and MPO not the same")
        if self.explicit_plus_hc:
            raise NotImplementedError("Can't use explicit_plus_hc with apply_naively")
        for i in range(psi.L):
            B = npc.tensordot(psi.get_B(i, 'B'), self.get_W(i), axes=('p', 'p*'))
            if i == 0 and bc == 'finite':
                B = B.take_slice(self.get_IdL(i), 'wL')
                B = B.combine_legs(['wR', 'vR'], qconj=[-1])
                B.ireplace_labels(['(wR.vR)'], ['vR'])
                B.legs[B.get_leg_index('vR')] = B.get_leg('vR').to_LegCharge()
            elif i == psi.L - 1 and bc == 'finite':
                B = B.take_slice(self.get_IdR(i), 'wR')
                B = B.combine_legs(['wL', 'vL'], qconj=[1])
                B.ireplace_labels(['(wL.vL)'], ['vL'])
                B.legs[B.get_leg_index('vL')] = B.get_leg('vL').to_LegCharge()
            else:
                B = B.combine_legs([['wL', 'vL'], ['wR', 'vR']], qconj=[+1, -1])
                B.ireplace_labels(['(wL.vL)', '(wR.vR)'], ['vL', 'vR'])
                B.legs[B.get_leg_index('vL')] = B.get_leg('vL').to_LegCharge()
                B.legs[B.get_leg_index('vR')] = B.get_leg('vR').to_LegCharge()
            psi.set_B(i, B, 'B')

        if bc == 'infinite':
            # calculate (rather arbitrary) guess for S[0] (no we don't like it either)
            weight = np.ones(self.get_W(0).shape[self.get_W(0).get_leg_index('wL')]) * 0.05
            weight[self.get_IdL(0)] = 1
            weight = weight / np.linalg.norm(weight)
            S0 = np.kron(weight, psi.get_SL(0))  # order dictated by '(wL,vL)'
        else:
            S0 = np.ones(psi.get_B(0, None).get_leg('vL').ind_len)
        psi.set_SL(0, S0)
        for i in range(psi.L):
            psi.set_SR(i, np.ones(psi.get_B(i, None).get_leg('vR').ind_len))

    def apply_zipup(self, psi, options):
        """Applies an MPO to an MPS (in place) with the zip-up method.

        Described in Ref. :cite:`stoudenmire2010`.

        The 'W' tensors are contracted to the 'B' tensors with intermediate SVD
        compressions, truncated to bond dimensions `chi_max * m_temp`.

        .. warning ::
            The MPS afterwards is only approximately in canonical form
            (under the assumption that self is close to unity).
            You should either compress the MPS or at least call
            :meth:`~tenpy.networks.mps.MPS.canonical_form`.
            If you use :meth:`apply` instead, this will be done automatically.

        Parameters
        ----------
        psi : :class:`~tenpy.networks.mps.MPS`
            The MPS to which `self` should be applied. Modified in place!
        trunc_params : dict
            Truncation parameters as described in :cfg:config:`truncation`.


        Options
        -------
        .. cfg:config :: ZipUpApplyMPO

            trunc_params : dict
                Truncation parameters as described in :cfg:config:`truncation`.
            m_temp: int
                bond dimension will be truncated to `m_temp * chi_max`
            trunc_weight: float
                reduces cut for Schmidt values to `trunc_weight * svd_min`
        """
        options = asConfig(options, "zip_up")
        m_temp = options.get('m_temp', 2)
        trunc_weight = options.get('trunc_weight', 1.)
        trunc_params = options.subconfig('trunc_params')
        relax_trunc = trunc_params.copy()  # relaxed truncation criteria
        relax_trunc['chi_max'] *= m_temp
        if 'svd_min' in relax_trunc.keys():
            relax_trunc['svd_min'] *= trunc_weight
        trunc_err = TruncationError()
        bc = psi.bc
        if bc != self.bc:
            raise ValueError("Boundary conditions of MPS and MPO are not the same")
        if psi.L != self.L:
            raise ValueError("Length of MPS and MPO not the same")
        if bc != 'finite':
            raise ValueError("Only finite boundary conditions implemented")
        if self.explicit_plus_hc:
            raise NotImplementedError("Can't use explicit_plus_hc with apply_zipup")
        for i in range(psi.L):
            B = npc.tensordot(psi.get_B(i, 'B'), self.get_W(i), axes=('p', 'p*'))
            if i == 0 and bc == 'finite':
                B = B.take_slice(self.get_IdL(i), 'wL')
                B = B.combine_legs([['vL', 'p'], ['wR', 'vR']], qconj=[+1, -1])
                U, S, VH, err, norm_new = svd_theta(B, relax_trunc)
                trunc_err += err
                psi.norm *= norm_new
                U = U.split_legs()
                VH = VH.split_legs()
                VH.iscale_axis(S, 'vL')
                psi.set_SR(i, S)
                psi.set_B(i, U, 'A')
            elif i == psi.L - 1 and bc == 'finite':
                B = npc.tensordot(VH, B, axes=(['wR', 'vR'], ['wL', 'vL']))
                B = B.take_slice(self.get_IdR(i), 'wR')
                B = B.combine_legs(['vL', 'p'], qconj=[-1])
                U, S, VH, err, norm_new = svd_theta(B, relax_trunc, [B.qtotal, None])
                trunc_err += err
                psi.norm *= norm_new
                U = U.split_legs()
                psi.set_SR(i, S)
                psi.set_B(i, U, 'A')
            else:
                B = npc.tensordot(VH, B, axes=(['wR', 'vR'], ['wL', 'vL']))
                B = B.combine_legs([['vL', 'p'], ['wR', 'vR']], qconj=[1, -1])
                U, S, VH, err, norm_new = svd_theta(B, relax_trunc)
                trunc_err += err
                psi.norm *= norm_new
                U = U.split_legs()
                VH = VH.split_legs()
                VH.iscale_axis(S, 'vL')
                psi.set_SR(i, S)
                psi.set_B(i, U, 'A')

        return trunc_err

    def get_grouped_mpo(self, blocklen):
        """group each `blocklen` subsequent tensors and  return result as a new MPO.

        .. deprecated :: 0.5.0
            Make a copy and use :meth:`group_sites` instead.
        """
        msg = "Use functions from `tenpy.algorithms.exact_diag.ExactDiag.from_H_mpo` instead"
        warnings.warn(msg, FutureWarning, 2)
        from copy import deepcopy
        groupedMPO = deepcopy(self)
        groupedMPO.group_sites(n=blocklen)
        return (groupedMPO)

    def get_full_hamiltonian(self, maxsize=1e6):
        """extract the full Hamiltonian as a ``d**L``x``d**L`` matrix.

        .. deprecated :: 0.5.0
            Use :meth:`tenpy.algorithms.exact_diag.ExactDiag.from_H_mpo` instead.
        """
        msg = "Use functions from `tenpy.algorithms.exact_diag.ExactDiag.from_H_mpo` instead"
        warnings.warn(msg, FutureWarning, 2)
        if (self.dim[0]**(2 * self.L) > maxsize):
            print('Matrix dimension exceeds maxsize')
            return np.zeros(1)
        singlesitempo = self.get_grouped_mpo(self.L)
        # Note: the trace works only for 'finite' boundary conditions
        # where the legs are trivial - otherwise it would give 0 or even raise an error!
        return npc.trace(singlesitempo.get_W(0), axes=[['wL'], ['wR']])

    def _to_valid_index(self, i, bond=False):
        """Make sure `i` is a valid index (depending on `self.bc`)."""
        if not self.finite:
            return i % self.L
        if i < 0:
            i += self.L
        if i >= self.L + int(bond) or i < 0:
            raise KeyError("i = {0:d} out of bounds for finite MPO".format(i))
        return i

    @staticmethod
    def _get_Id(Id, L):
        """parse the IdL or IdR argument of __init__"""
        if Id is None:
            return [None] * (L + 1)
        try:
            Id = list(Id)
        except TypeError:
            return [Id] * (L + 1)
        if len(Id) != L + 1:
            raise ValueError("expected list with L+1={0:d} entries".format(L + 1))
        return Id

    def __add__(self, other):
        """Return an MPO representing `self + other`.

        Requires both `self` and `other` to be in standard sum form with `IdL` and `IdR` being set.

        This is a naive, block-wise addition without any compression!

        Parameters
        ----------
        other : :class:`MPO`
            MPO to be added to `self`.

        Returns
        -------
        sum_mpo : :class:`MPO`
            The sum `self + other`.
        """
        L = self.L
        assert self.bc == other.bc
        assert other.L == L

        ps = [self._get_block_projections(i) for i in range(L + 1)]
        po = [other._get_block_projections(i) for i in range(L + 1)]

        def block(of, l, r):
            block_, pl, pr = of
            l = pl[l]
            r = pr[r]
            if l is None or r is None:
                return None
            # else
            return block_[l, r]

        # l/r = left/rigth,  s/o = self/other
        Ws = []
        IdL = [None] * (L + 1)
        IdL[0] = 0
        IdR = [None] * (L + 1)
        IdR[-1] = -1
        for i in range(L):
            ws = self._W[i].itranspose(['wL', 'wR', 'p', 'p*'])
            wo = other._W[i].itranspose(['wL', 'wR', 'p', 'p*'])
            s = (ws, ps[i], ps[i + 1])
            o = (wo, po[i], po[i + 1])
            onsite = add_with_None_0(block(s, 0, 2), block(o, 0, 2))

            w_grid = [
                [block(s, 0, 0), block(s, 0, 1), block(o, 0, 1), onsite        ],
                [None,           block(s, 1, 1), None,           block(s, 1, 2)],
                [None,           None,           block(o, 1, 1), block(o, 1, 2)],
                [None,           None,           None,           block(s, 2, 2)]
            ]  # yapf: disable
            w_grid = np.array(w_grid, dtype=object)
            if w_grid[0, 0] is None:
                w_grid[0, 0] = block(o, 0, 0)
            if w_grid[0, 0] is not None:
                IdL[i + 1] = 0
            if w_grid[-1, -1] is None:
                w_grid[-1, -1] = block(o, 2, 2)
            if w_grid[-1, -1] is not None:
                IdR[i] = -1
            # now drop rows and columns which are completely zero
            w_is_None = np.array([[(w is None) for w in w_row] for w_row in w_grid], dtype=bool)
            w_grid = w_grid[np.logical_not(np.all(w_is_None, 1)), :]
            w_grid = w_grid[:, np.logical_not(np.all(w_is_None, 0))]
            Ws.append(npc.grid_concat(w_grid, [0, 1]))
        if self.max_range is not None and other.max_range is not None:
            max_range = max(self.max_range, other.max_range)
        else:
            max_range = None
        return MPO(self.sites, Ws, self.bc, IdL, IdR, max_range)

    def _get_block_projections(self, i):
        """projecteions onto (IdL, other, IdR) on bond `i` in range(0, L+1)"""
        if self.finite:  # allows i = L for finite bc
            if i < self.L:
                length = self._W[i].get_leg('wL').ind_len
            else:
                assert i == self.L
                length = self._W[i - 1].get_leg('wR').ind_len
        else:
            i = i % self.L
            length = self._W[i].get_leg('wL').ind_len
        IdL = self.IdL[i]
        IdR = self.IdR[i]
        proj_other = np.ones(length, np.bool_)
        if IdL is None:
            proj_IdL = None
        else:
            proj_IdL = np.zeros(length, np.bool_)
            proj_IdL[IdL] = True
            proj_other[IdL] = False
        if IdR is None:
            proj_IdR = None
        else:
            proj_IdR = np.zeros(length, np.bool_)
            proj_IdR[IdR] = True
            proj_other[IdR] = False
            assert IdR != IdL
        if length == int(IdL is not None) + int(IdR is not None):
            proj_other = None
        return (proj_IdL, proj_other, proj_IdR)


def make_W_II(t, A, B, C, D):
    r"""W_II approx to exp(t H) from MPO parts (A, B, C, D).

    Get the W_II approximation of :cite:`zaletel2015`.

    In the paper, we have two formal parameter "phi_{r/c}" which satisfies
    :math:`\phi_r^2 = phi_c^2 = 0`.  To implement this, we temporarily extend the virtual Hilbert
    space with two hard-core bosons "br, bl". The components of Eqn (11) can be computed for each
    index of the virtual row/column independently
    The matrix exponential is done in the hard-core extended Hilbert space

    Parameters
    ----------
    t : float
        The time step per application of the propagator.
        Should be imaginary for real time evolution!
    A, B, C, D :  :class:`numpy.ndarray`
        Blocks of the MPO tensor to be exponentiated, as defined in :cite:`zaletel2015`.
        Legs ``'wL', 'wR', 'p', 'p*'``; legs projected to a single IdL/IdR can be dropped.
    """
    tC = np.sqrt(np.abs(t))  #spread time step across B, C
    tB = t / tC
    d = D.shape[0]

    #The virtual size of W is  (1+Nr, 1+Nc)
    Nr = A.shape[0]
    Nc = A.shape[1]
    W = np.zeros((1 + Nr, 1 + Nc, d, d), dtype=np.result_type(D, t))

    Id_ = np.array([[1, 0], [0, 1]])  #2x2 operators in a hard-core boson space
    b = np.array([[0, 0], [1, 0]])

    Id = np.kron(Id_, Id_)  #4x4 operators in the 2x hard core boson space
    Br = np.kron(b, Id_)
    Bc = np.kron(Id_, b)
    Brc = np.kron(b, b)
    for r in range(Nr):  #double loop over row / column of A
        for c in range(Nc):
            #Select relevent part of virtual space and extend by hardcore bosons
            h = np.kron(Brc, A[r, c, :, :]) + np.kron(Br, tB * B[r, :, :]) + np.kron(
                Bc, tC * C[c, :, :]) + t * np.kron(Id, D)
            w = expm(h)  #Exponentiate in the extended Hilbert space
            w = w.reshape((2, 2, d, 2, 2, d))
            w = w[:, :, :, 0, 0, :]
            W[1 + r, 1 + c, :, :] = w[1, 1]  # extracts relevant parts according to Eqn 11
            if c == 0:
                W[1 + r, 0] = w[1, 0]
            if r == 0:
                W[0, 1 + c] = w[0, 1]
                if c == 0:
                    W[0, 0] = w[0, 0]
        if Nc == 0:  #technically only need one boson
            h = np.kron(Br, tB * B[r, :, :]) + t * np.kron(Id, D)
            w = expm(h)
            w = w.reshape((2, 2, d, 2, 2, d))
            w = w[:, :, :, 0, 0, :]
            W[1 + r, 0] = w[1, 0]
            if r == 0:
                W[0, 0] = w[0, 0]
    if Nr == 0:
        for c in range(Nc):
            h = np.kron(Bc, tC * C[c, :, :]) + t * np.kron(Id, D)
            w = expm(h)
            w = w.reshape((2, 2, d, 2, 2, d))
            w = w[:, :, :, 0, 0, :]
            W[0, 1 + c] = w[0, 1]
            if c == 0:
                W[0, 0] = w[0, 0]
        if Nc == 0:
            W = expm(t * D).reshape([1, 1, d, d])
    return W


class MPOGraph:
    """Representation of an MPO by a graph, based on a 'finite state machine'.

    This representation is used for building H_MPO from the interactions.
    The idea is to view the MPO as a kind of 'finite state machine'.
    The **states** or **keys** of this finite state machine life on the MPO bonds *between* the
    `Ws`. They label the indices of the virtual bonds of the MPOs, i.e., the indices on legs
    ``wL`` and ``wR``. They can be anything hash-able like a ``str``, ``int`` or a tuple of them.

    The **edges** of the graph are the entries ``W[keyL, keyR]``, which itself are onsite operators
    on the local Hilbert space. The indices `keyL` and `keyR` correspond to the legs ``'wL', 'wR'``
    of the MPO. The entry ``W[keyL, keyR]`` connects the state ``keyL`` on bond ``(i-1, i)``
    with the state ``keyR`` on bond ``(i, i+1)``.

    The keys ``'IdR'`` (for 'identity left') and ``'IdR'`` (for 'identity right') are reserved to
    represent only ``'Id'`` (=identity) operators to the left and right of the bond, respectively.

    .. todo ::
        might be useful to add a "cleanup" function which removes operators cancelling each other
        and/or unused states. Or better use a 'compress' of the MPO?

    Parameters
    ----------
    sites : list of :class:`~tenpy.models.lattice.Site`
        Local sites of the Hilbert space.
    bc : {'finite', 'infinite'}
        MPO boundary conditions.
    max_range : int | np.inf | None
        Maximum range of hopping/interactions (in unit of sites) of the MPO. ``None`` for unknown.

    Attributes
    ----------
    sites : list of :class:`~tenpy.models.lattice.Site`
        Defines the local Hilbert space for each site.
    chinfo : :class:`~tenpy.linalg.np_conserved.ChargeInfo`
        The nature of the charge.
    bc : {'finite', 'infinite'}
        MPO boundary conditions.
    max_range : int | np.inf | None
        Maximum range of hopping/interactions (in unit of sites) of the MPO. ``None`` for unknown.
    states : list of set of keys
        ``states[i]`` gives the possible keys at the virtual bond ``(i-1, i)`` of the MPO.
        `L+1` entries.
    graph : list of dict of dict of list of tuples
        For each site `i` a dictionary ``{keyL: {keyR: [(opname, strength)]}}`` with
        ``keyL in states[i]`` and ``keyR in states[i+1]``.
    _grid_legs : None | list of LegCharge
        The charges for the MPO
    """

    def __init__(self, sites, bc='finite', max_range=None):
        self.sites = list(sites)
        self.chinfo = self.sites[0].leg.chinfo
        self.bc = bc
        self.max_range = max_range
        # empty graph
        self.states = [set() for _ in range(self.L + 1)]
        self.graph = [{} for _ in range(self.L)]
        self._ordered_states = None
        self.test_sanity()

    @classmethod
    def from_terms(cls, terms, sites, bc, insert_all_id=True):
        """Initialize an :class:`MPOGraph` from OnsiteTerms and CouplingTerms.

        Parameters
        ----------
        terms : iterable of ``tenpy.networks.terms.*Terms`` classes
            Entries can be :class:`~tenpy.networks.terms.OnsiteTerms`,
            :class:`~tenpy.networks.terms.CouplingTerms`,
            :class:`~tenpy.networks.terms.MultiCouplingTerms` or
            :class:`~tenpy.networks.terms.ExponentialCouplingTerms`.
            All the entries get added to the new :class:`MPOGraph`.
        sites : list of :class:`~tenpy.networks.site.Site`
            Local sites of the Hilbert space.
        bc : ``'finite' | 'infinite'``
            MPO boundary conditions.
        insert_all_id : bool
            Whether to insert identities such that `IdL` and `IdR` are defined on each bond.
            See :meth:`add_missing_IdL_IdR`.

        Returns
        -------
        graph : :class:`MPOGraph`
            Initialized with the given terms.

        See also
        --------
        from_term_list :
            equivalent for representation by :class:`~tenpy.networks.terms.TermList`.
        """
        graph = cls(sites, bc, 0)
        for term in terms:
            term.add_to_graph(graph)
            # add_to_graph increases `max_range` as necessary
        graph.add_missing_IdL_IdR(insert_all_id)
        return graph

    @classmethod
    def from_term_list(cls, term_list, sites, bc, insert_all_id=True):
        """Initialize from a list of operator terms and prefactors.

        Parameters
        ----------
        term_list : :class:`~tenpy.networks.mps.TermList`
            Terms to be added to the MPOGraph.
        sites : list of :class:`~tenpy.networks.site.Site`
            Local sites of the Hilbert space.
        bc : ``'finite' | 'infinite'``
            MPO boundary conditions.
        insert_all_id : bool
            Whether to insert identities such that `IdL` and `IdR` are defined on each bond.
            See :meth:`add_missing_IdL_IdR`.

        Returns
        -------
        graph : :class:`MPOGraph`
            Initialized with the given terms.

        See also
        --------
        from_terms : equivalent for other representation of terms.
        """
        ot_ct = term_list.to_OnsiteTerms_CouplingTerms(sites)
        return cls.from_terms(ot_ct, sites, bc, insert_all_id)

    def test_sanity(self):
        """Sanity check, raises ValueErrors, if something is wrong."""
        assert len(self.graph) == self.L
        assert len(self.states) == self.L + 1
        if self.bc not in MPO._valid_bc:
            raise ValueError("invalid MPO boundary conditions: " + repr(self.bc))
        for i, site in enumerate(self.sites):
            if site.leg.chinfo != self.chinfo:
                raise ValueError("invalid ChargeInfo for site {i:d}".format(i=i))
            stL, stR = self.states[i:i + 2]
            # check graph
            gr = self.graph[i]
            for keyL in gr:
                assert keyL in stL
                for keyR in gr[keyL]:
                    assert keyR in stR
                    for opname, strength in gr[keyL][keyR]:
                        assert site.valid_opname(opname)
        # done

    @property
    def L(self):
        """Number of physical sites; for infinite boundaries the length of the unit cell."""
        return len(self.sites)

    def add(self, i, keyL, keyR, opname, strength, check_op=True, skip_existing=False):
        """Insert an edge into the graph.

        Parameters
        ----------
        i : int
            Site index at which the edge of the graph is to be inserted.
        keyL : hashable
            The state at bond (i-1, i) to connect from.
        keyR : hashable
            The state at bond (i, i+1) to connect to.
        opname : str
            Name of the operator.
        strength : str
            Prefactor of the operator to be inserted.
        check_op : bool
            Whether to check that 'opname' exists on the given `site`.
        skip_existing : bool
            If ``True``, skip adding the graph node if it exists (with same keys and `opname`).
        """
        i = i % self.L
        if check_op:
            if not self.sites[i].valid_opname(opname):
                raise ValueError("operator {0!r} not existent on site {1:d}".format(opname, i))
        G = self.graph[i]
        if keyL not in self.states[i]:
            self.states[i].add(keyL)
        if keyR not in self.states[i + 1]:
            self.states[i + 1].add(keyR)
        D = G.setdefault(keyL, {})
        if keyR not in D:
            D[keyR] = [(opname, strength)]
        else:
            entry = D[keyR]
            if not skip_existing or not any([op == opname for op, _ in entry]):
                entry.append((opname, strength))

    def add_string_left_to_right(self, i, j, key, opname='Id', check_op=True, skip_existing=True):
        r"""Insert a bunch of edges for an 'operator string' into the graph.

        Terms like :math:`S^z_i S^z_j` actually stand for
        :math:`S^z_i \otimes \prod_{i < k < j} \mathbb{1}_k \otimes S^z_j`.
        This function adds the :math:`\mathbb{1}` terms to the graph.

        Parameters
        ----------
        i, j: int
            An edge is inserted on all sites between `i` and `j`, `i < j`.
            `j` can be larger than :attr:`L`, in which case the operators are supposed to act on
            different MPS unit cells.
        key: tuple
            The key at bond (i+1, i) to connect from.
        opname : str
            Name of the operator to be used for the string.
            Useful for the Jordan-Wigner transformation to fermions.
        skip_existing : bool
            Whether existing graph nodes should be skipped.

        Returns
        -------
        key_i : tuple
            The `key` on the right of site i we connected to.
        """
        if j <= i:
            raise ValueError("j <= i not allowed")
        keyL = keyR = key
        for k in range(i + 1, j):
            if (k - i) % self.L == 0:
                # necessary to extend key because keyL is already in use at this bond
                keyR = keyL + (k, opname, opname)  # same structure as for other standard keys
                # (i, op_i, op_str_right_of_i) e.g. in MultiCouplingTerms.add_to_graph
            k = k % self.L
            if not self.has_edge(k, keyL, keyR):
                self.add(k, keyL, keyR, opname, 1., check_op=check_op, skip_existing=skip_existing)
            keyL = keyR
        return keyL

    def add_string_right_to_left(self, j, i, key, opname='Id', check_op=True, skip_existing=True):
        r"""Insert a bunch of edges for an 'operator string' into the graph.

        Similar as :meth:`add_string_left_to_right`, but in the other direction.

        Parameters
        ----------
        j, i: int
            An edge is inserted on all sites between `i` and `j`, `i < j`.
            Note the switched argument order compared to :meth:`add_string_left_to_right`.
        key: tuple
            The key at bond (j-1, j) to connect from.
        opname : str
            Name of the operator to be used for the string.
            Useful for the Jordan-Wigner transformation to fermions.
        skip_existing : bool
            Whether existing graph nodes should be skipped.

        Returns
        -------
        key_i : hashable
            The `key` on the right of site i we connected to.
        """
        if j <= i:
            raise ValueError("j <= i not allowed")
        keyL = keyR = key
        for k in range(j - 1, i, -1):
            if (j - k) % self.L == 0:
                # necessary to extend key because keyR is already in use at this bond
                keyL = keyR + (k, opname, opname)
            k = k % self.L
            if not self.has_edge(k, keyL, keyR):
                self.add(k, keyL, keyR, opname, 1., check_op=check_op, skip_existing=skip_existing)
            keyR = keyL
        return keyR

    def add_missing_IdL_IdR(self, insert_all_id=True):
        """Add missing identity ('Id') edges connecting ``'IdL'->'IdL' and ``'IdR'->'IdR'``.

        This function should be called *after* all other operators have been inserted.

        Parameters
        ----------
        insert_all_id : bool
            If ``True``, insert 'Id' edges on *all* bonds.
            If ``False`` and boundary conditions are finite, only insert
            ``'IdL'->'IdL'`` to the left of the rightmost existing 'IdL' and
            ``'IdR'->'IdR'`` to the right of the leftmost existing 'IdR'.
            The latter avoid "dead ends" in the MPO, but some functions (like `make_WI`) expect
            'IdL'/'IdR' to exist on all bonds.
        """
        if self.bc == 'infinite' or insert_all_id:
            max_IdL = self.L  # add identities for all sites
            min_IdR = 0
        else:
            max_IdL = max([0] + [i for i, s in enumerate(self.states[:-1]) if 'IdL' in s])
            min_IdR = min([self.L] + [i for i, s in enumerate(self.states[:-1]) if 'IdR' in s])
        for k in range(0, max_IdL):
            if not self.has_edge(k, 'IdL', 'IdL'):
                self.add(k, 'IdL', 'IdL', 'Id', 1.)
        for k in range(min_IdR, self.L):
            if not self.has_edge(k, 'IdR', 'IdR'):
                self.add(k, 'IdR', 'IdR', 'Id', 1.)
        # done

    def has_edge(self, i, keyL, keyR):
        """True if there is an edge from `keyL` on bond (i-1, i) to `keyR` on bond (i, i+1)."""
        return keyR in self.graph[i].get(keyL, [])

    def build_MPO(self, Ws_qtotal=None):
        """Build the MPO represented by the graph (`self`).

        Parameters
        ----------
        Ws_qtotal : None | (list of) charges
            The `qtotal` for each of the Ws to be generated, default (``None``) means 0 charge.
            A single qtotal holds for each site.

        Returns
        -------
        mpo : :class:`MPO`
            the MPO which self represents.
        """
        self.test_sanity()
        # pre-work: generate the grid
        self._set_ordered_states()
        grids = self._build_grids()
        IdL = [s.get('IdL', None) for s in self._ordered_states]
        IdR = [s.get('IdR', None) for s in self._ordered_states]
        legs, Ws_qtotal = self._calc_legcharges(Ws_qtotal)
        H = MPO.from_grids(self.sites, grids, self.bc, IdL, IdR, Ws_qtotal, legs, self.max_range)
        return H

    def __repr__(self):
        return "<MPOGraph L={L:d}>".format(L=self.L)

    def __str__(self):
        """string showing the graph for debug output."""
        res = []
        for i in range(self.L):
            G = self.graph[i]
            strs = []
            for keyL in self.states[i]:
                s = [repr(keyL)]
                s.append("-" * len(s[-1]))
                D = G.get(keyL, [])
                for keyR in D:
                    s.append(repr(keyR) + ":")
                    for optuple in D[keyR]:
                        s.append("  " + repr(optuple))
                strs.append("\n".join(s))
            res.append(vert_join(strs, delim='|'))
            res.append('')
        # & states on last MPO bond
        res.append(vert_join([repr(keyR) for keyR in self.states[-1]], delim=' |'))
        return '\n'.join(res)

    def _set_ordered_states(self):
        """Define an ordering of the 'states' on each MPO bond.

        Set ``self._ordered_states`` to a list of dictionaries ``{state: index}``.
        """
        res = self._ordered_states = []
        for s in self.states:
            d = {}
            for i, key in enumerate(sorted(s, key=_mpo_graph_state_order)):
                d[key] = i
            res.append(d)

    def _build_grids(self):
        """translate the graph dictionaries into grids for the `Ws`."""
        states = self._ordered_states
        assert (states is not None)  # make sure that _set_ordered_states was called
        grids = []
        for i in range(self.L):
            stL, stR = states[i:i + 2]
            graph = self.graph[i]  # ``{keyL: {keyR: [(opname, strength)]}}``
            grid = [None] * len(stL)
            for keyL, a in stL.items():
                row = [None] * len(stR)
                for keyR, lst in graph[keyL].items():
                    b = stR[keyR]
                    row[b] = lst
                grid[a] = row
            grids.append(grid)
        return grids

    def _calc_legcharges(self, Ws_qtotal):
        """Obtain charges for the virtual legs of the MPO.

        Should only be called after :meth:`_set_ordered_states`.

        Parameters
        ----------
        Ws_qtotal : None | (list of) charges
            The `qtotal` for each of the Ws to be generated, default (``None``) means 0 charge.
            A single qtotal holds for each site.

        Returns
        -------
        legs : list of :class:`~tenpy.linalg.charge.LegCharge`
            LegCharges to be used on each bond, `L+1` entries.
            Entry `i` contains the 'wL' leg of `W[i]`,
            entry `i+1` needs to be conjugated to be used as `wR` leg of `W[i]`.
        Ws_qtotal :  list of qtotal
            Same as argument, but parsed to a list of L charges defaulting to zeros.
        """
        L = self.L
        states = self._ordered_states
        sites = self.sites
        infinite = (self.bc == 'infinite')
        chinfo = self.chinfo

        if Ws_qtotal is None:
            Ws_qtotal = [chinfo.make_valid()] * L
        else:
            Ws_qtotal = chinfo.make_valid(Ws_qtotal)
            if Ws_qtotal.ndim == 1:
                Ws_qtotal = [Ws_qtotal] * L

        charges = [[None] * len(st) for st in states]
        charges[0][states[0]['IdL']] = chinfo.make_valid(None)  # default charge = 0.
        if infinite:
            charges[-1] = charges[0]  # bond is identical

        def travel_q_LR(i, keyL):
            """Transport charges from left to right through the MPO graph.

            Inspect graph edges on site `i` starting on the left with `keyL` and add charges
            for all connections to the right.
            Originally we recursively transported charges from there, but now this is done
            iteratively to avoid the maximum recursion limit in python for large systems.
            """
            stack = []
            stack.append((i, keyL))
            while len(stack):
                i, keyL = stack.pop(-1)  # We are replacing system stack with one of our own
                l = states[i][keyL]
                site = sites[i]
                st_r = states[i + 1]
                ch_r = charges[i + 1]
                # charge rule: q_left - q_right + op_qtotal = Ws_qtotal
                qL_Wq = charges[i][l] - Ws_qtotal[i]  # q_left - Ws_qtotal
                edges = self.graph[i][keyL]
                edge_stack = []
                for keyR, ops in edges.items():
                    r = st_r[keyR]
                    qR = ch_r[r]
                    if qR is None:
                        op_qtotal = site.get_op(ops[0][0]).qtotal
                        ch_r[r] = qL_Wq + op_qtotal  # solve chargerule for q_right
                        if infinite or i + 1 < L:
                            edge_stack.append(((i + 1) % L, keyR))
                stack = edge_stack + stack

        travel_q_LR(0, 'IdL')

        # now we can still have unknown edges in the case of "dead ends" in the MPO graph.

        def travel_q_RL(i, keyL):
            """Transport charges from the right to left through the MPO graph.

            Inspect graph edges on site `i` starting on the left with 'keyL', where
            the charge needs to be determined. If one of them has a charge defined on the right,
            use it to determine the charge for keyL and return True.
            If none of them has the charge defined, return False.
            """
            l = states[i][keyL]
            site = sites[i]
            st_r = states[i + 1]
            ch_r = charges[i + 1]
            # charge rule: q_left - q_right + op_qtotal = Ws_qtotal
            Wq = Ws_qtotal[i]  # q_left - Ws_qtotal
            edges = self.graph[i][keyL]
            for keyR, ops in edges.items():
                r = st_r[keyR]
                qR = ch_r[r]
                if qR is not None:
                    op_qtotal = site.get_op(ops[0][0]).qtotal
                    charges[i][l] = Wq + qR - op_qtotal  # solve chargerule for q_left
                    break
            else:  # no break
                return False
            return True

        if not infinite and any([ch is None for ch in charges[-1]]):
            raise ValueError("can't determine all charges on the very right leg of the MPO!")

        max_checks = 1000  # Hard-coded since for a properly set-up MPO graph, this loop will
        # terminate after one iteration
        for _ in range(max_checks):
            repeat = False
            for i in reversed(range(L)):
                ch = charges[i]
                for keyL, l in states[i].items():
                    if ch[l] is None:
                        if not travel_q_RL(i, keyL):
                            repeat = True  # couldn't find it out.
            if not repeat:
                break
        else:  # no break
            raise ValueError("MPOGraph with dead ends: can't determine charges")
        # have all charges determined
        # convert to LegCharges
        legs = []
        for ch in charges:
            ch = chinfo.make_valid(ch)
            leg = npc.LegCharge.from_qflat(chinfo, ch, qconj=+1)
            legs.append(leg)
        if infinite:
            legs[-1] = legs[0]  # identical charges
        return legs, Ws_qtotal


class MPOEnvironment(BaseEnvironment):
    """Stores partial contractions of :math:`<bra|H|ket>` for an MPO `H`.

    The network for a contraction :math:`<bra|H|ket>` of an MPO `H` between two MPS looks like::

        |     .------>-M[0]-->-M[1]-->-M[2]-->- ...  ->--.
        |     |        |       |       |                 |
        |     |        ^       ^       ^                 |
        |     |        |       |       |                 |
        |     LP[0] ->-W[0]-->-W[1]-->-W[2]-->- ...  ->- RP[-1]
        |     |        |       |       |                 |
        |     |        ^       ^       ^                 |
        |     |        |       |       |                 |
        |     .------<-N[0]*-<-N[1]*-<-N[2]*-<- ...  -<--.

    We use the following label convention (where arrows indicate `qconj`)::

        |    .-->- vR           vL ->-.
        |    |                        |
        |    LP->- wR           wL ->-RP
        |    |                        |
        |    .--<- vR*         vL* -<-.

    See :class:`BaseEnvironment` for further details.

    Parameters
    ----------
    bra : :class:`~tenpy.networks.mps.MPS`
        The MPS to project on. Should be given in usual 'ket' form;
        we call `conj()` on the matrices directly.
    H : :class:`~tenpy.networks.mpo.MPO`
        The MPO sandwiched between `bra` and `ket`.
        Should have 'IdL' and 'IdR' set on the first and last bond.
    ket : :class:`~tenpy.networks.mpo.MPS`
        The MPS on which `H` acts. May be identical with `bra`.
    **init_env_data :
        Further keyword arguments with initialization data, as returned by
        :meth:`get_initialization_data`.
        See :meth:`init_first_LP_last_RP` for details on these parameters.

    Attributes
    ----------
    H : :class:`~tenpy.networks.mpo.MPO`
        The MPO sandwiched between `bra` and `ket`.
    """

    def __init__(self, bra, H, ket, cache=None, **init_env_data):
        self.H = H
        super().__init__(bra, ket, cache, **init_env_data)
        self.dtype = np.result_type(bra.dtype, ket.dtype, H.dtype)

    def init_first_LP_last_RP(self,
                              init_LP=None,
                              init_RP=None,
                              age_LP=0,
                              age_RP=0,
                              start_env_sites=None):
        """(Re)initialize first LP and last RP from the given data.

        If `init_LP` and `init_RP` are not given, we try to find sensible initial values.
        Dummy environments can by built with :meth:`init_LP` and :meth:`init_RP`, especially
        for **finite** MPS.

        For **infinite** MPS, we try to converge the environments with one of two methods:

        - If `start_env_sites` is given as an integer, contract that many sites into the
          environment from the given `init_LP` and `init_RP` or new trivial environments built
          with :meth:`init_LP` / :meth:`init_RP`.
        - If `start_env_sites` is None, and :attr:`bra` is :attr:`ket`,
          get `init_LP` and `init_RP` with :meth:`MPOTransferMatrix.find_init_LP_RP`.

        Parameters
        ----------
        init_LP, init_RP: ``None`` | :class:`~tenpy.linalg.np_conserved.Array`
            Initial very left part ``LP`` and very right part ``RP``.
            If ``None``, try to build (and converge) them as described above.
        age_LP, age_RP : int
            The number of physical sites involved into the contraction of `init_LP` and `init_RP`.
        start_env_sites : int | None
            Number of sites over which to converge the environment for infinite systems.
            See above.
        """
        if not self.finite  and (init_LP is None or init_RP is None) and \
                start_env_sites is None and self.bra is self.ket:
            norm_err = np.linalg.norm(self.ket.norm_test())
            if norm_err > 1.e-10:
                warnings.warn("call psi.canonical_form() to regenerate MPO environments from psi"
                              f" with current norm error {norm_err:.2e}")
                self.ket.canonical_form()
            env_data = MPOTransferMatrix.find_init_LP_RP(self.H, self.ket, 0, self.L - 1)
            init_LP = env_data['init_LP']
            init_RP = env_data['init_RP']
            start_env_sites = 0
        if start_env_sites is None:
            start_env_sites = 0 if self.finite else self.L
        if self.finite and start_env_sites != 0:
            warnings.warn("setting `start_env_sites` to 0 for finite MPS")
            start_env_sites = 0
        init_LP, init_RP = self._check_compatible_legs(init_LP, init_RP, start_env_sites)
        if self.ket.bc == 'segment' and (init_LP is None or init_RP is None):
            raise ValueError("Environments with segment b.c. need explicit environments!")
        super().init_first_LP_last_RP(init_LP, init_RP, age_LP, age_RP, start_env_sites)

    def _check_compatible_legs(self, init_LP, init_RP, start_env_sites):
        if init_LP is not None:
            try:
                i = -start_env_sites
                init_LP.get_leg('wR').test_contractible(self.H.get_W(i).get_leg('wL'))
            except ValueError:
                warnings.warn("dropping `init_LP` with incompatible MPO legs")
                init_LP = None
        if init_RP is not None:
            try:
                j = self.L - 1 + start_env_sites
                init_RP.get_leg('wL').test_contractible(self.H.get_W(j).get_leg('wR'))
            except ValueError:
                warnings.warn("dropping `init_RP` with incompatible MPO legs")
                init_RP = None
        return super()._check_compatible_legs(init_LP, init_RP, start_env_sites)

    def test_sanity(self):
        """Sanity check, raises ValueErrors, if something is wrong."""
        assert (self.bra.finite == self.ket.finite == self.H.finite == self.finite)
        # check that the physical legs are contractable
        for b_s, H_s, k_s in zip(self.bra.sites, self.H.sites, self.ket.sites):
            b_s.leg.test_equal(k_s.leg)
            b_s.leg.test_equal(H_s.leg)
        assert any(key in self.cache for key in self._LP_keys)
        assert any(key in self.cache for key in self._RP_keys)

    def init_LP(self, i, start_env_sites=0):
        r"""Build an initial left part ``LP``.

        For `start_env_sites` > 0, make the assumptions that `bra` is the same as `ket`
        and in canonical form, and that H is a Hamiltonian with the following block-form
        (up to a permutation of MPO indices; this is the case for any model defined in TeNPy),

        .. math ::

            W = \begin{pmatrix} 1 & C & D  \\
                                0 & A & B  \\
                                0 & 0 & 1  \end{pmatrix}

        Given that, we can converge the environment even in the thermodynamic limit:
        ``LP[IdL, :, :]`` just contains the energy for the left part of the Hamiltonian,
        contributing just a constant we can ignore (since we only look at relative energies)
        ``LP[IdR, :, :] = eye(:, :)`` is just the MPS environment.
        The remaining part is the harder one: we need to converge $C + CA + CAA + CAAA + ... $
        sandwiched between the MPS. However, H often has finite range,
        which makes `A` nil-potent, such that we only need to contract the environment a few times
        from the left.

        .. todo ::
            Right now, for infinite/long range it just limits the number of iterations.
            In general, we could calculate the exact $X = C + CA + CAA +...$ with the
            geometric series by solving the set of linear equation $ X(1-A) = C$ for X,
            (and analogously $(1-A)X = B$ for the right environment `RP`).

        Parameters
        ----------
        i : int
            Build ``LP`` left of site `i`.
        start_env_sites : int
            How many sites to contract to converge the `init_LP`; the initial `age_LP`.

        Returns
        -------
        init_LP : :class:`~tenpy.linalg.np_conserved.Array`
            Environment left of site `i` with labels ``'vR*', 'wR', 'vR'``.
        """
        i0 = i - start_env_sites
        IdL = self.H.get_IdL(i0)
        if IdL is None:
            raise RuntimeError(f'Need to set IdL at i0={i0} for the MPO self.H')
        init_LP = super().init_LP(i0, 0)
        leg_mpo = self.H.get_W(i0).get_leg('wL').conj()
        init_LP = init_LP.add_leg(leg_mpo, IdL, axis=1, label='wR')
        for j in range(i0, i):
            init_LP = self._contract_LP(j, init_LP)
        return init_LP

    def init_RP(self, i, start_env_sites=0):
        """Build initial right part ``RP`` for an MPS/MPOEnvironment.

        Parameters
        ----------
        i : int
            Build ``RP`` right of site `i`.
        start_env_sites : int
            How many sites to contract to converge the `init_RP`; the initial `age_RP`.

        Returns
        -------
        init_RP : :class:`~tenpy.linalg.np_conserved.Array`
            Environment right of site `i` with labels ``'vL*', 'wL', 'vL'``.
        """
        i0 = i + start_env_sites
        IdR = self.H.get_IdR(i0)
        if IdR is None:
            raise RuntimeError(f'Need to set IdR at i0={i0} for the MPO self.H')
        init_RP = super().init_RP(i0, 0)
        leg_mpo = self.H.get_W(i0).get_leg('wR').conj()
        init_RP = init_RP.add_leg(leg_mpo, IdR, axis=1, label='wL')
        for j in range(i0, i, -1):
            init_RP = self._contract_RP(j, init_RP)
        return init_RP

    def get_LP(self, i, store=True):
        """Calculate LP at given site from nearest available one (including `i`).

        The returned ``LP_i`` corresponds to the following contraction,
        where the M's and the N's are in the 'A' form::

            |     .-------M[0]--- ... --M[i-1]--->-   'vR'
            |     |       |             |
            |     LP[0]---W[0]--- ... --W[i-1]--->-   'wR'
            |     |       |             |
            |     .-------N[0]*-- ... --N[i-1]*--<-   'vR*'


        Parameters
        ----------
        i : int
            The returned `LP` will contain the contraction *strictly* left of site `i`.
        store : bool
            Whether to store the calculated `LP` in `self` (``True``) or discard them (``False``).

        Returns
        -------
        LP_i : :class:`~tenpy.linalg.np_conserved.Array`
            Contraction of everything left of site `i`,
            with labels ``'vR*', 'wR', 'vR'`` for `bra`, `H`, `ket`.
        """
        # actually same as MPSEnvironment, just updated the labels in the doc string.
        return super().get_LP(i, store)

    def get_RP(self, i, store=True):
        """Calculate RP at given site from nearest available one (including `i`).

        The returned ``RP_i`` corresponds to the following contraction,
        where the M's and the N's are in the 'B' form::

            |     'vL'  ->---M[i+1]-- ... --M[L-1]----.
            |                |              |         |
            |     'wL'  ->---W[i+1]-- ... --W[L-1]----RP[-1]
            |                |              |         |
            |     'vL*' -<---N[i+1]*- ... --N[L-1]*---.

        Parameters
        ----------
        i : int
            The returned `RP` will contain the contraction *strictly* rigth of site `i`.
        store : bool
            Whether to store the calculated `RP` in `self` (``True``) or discard them (``False``).

        Returns
        -------
        RP_i : :class:`~tenpy.linalg.np_conserved.Array`
            Contraction of everything right of site `i`,
            with labels ``'vL*', 'wL', 'vL'`` for `bra`, `H`, `ket`.
        """
        # actually same as MPSEnvironment, just updated the labels in the doc string.
        return super().get_RP(i, store)

    def full_contraction(self, i0):
        """Calculate the energy by a full contraction of the network.

        The full contraction of the environments gives the value
        ``<bra|H|ket> `` ignoring the :attr:`~tenpy.networks.mps.MPS.norm` of the `bra` and `ket`,
        i.e. the total energy (even if bra and ket are not normalized).
        For this purpose, this function contracts ``get_LP(i0+1, store=False)`` and
        ``get_RP(i0, store=False)`` with appropriate singular values in between.

        Parameters
        ----------
        i0 : int
            Site index.
        """
        # same as MPSEnvironment.full_contraction, but also contract 'wL' with 'wR'
        LP, RP = self._full_contraction_LP_RP(i0)
        res = npc.inner(LP, RP, axes=[['vR*', 'wR', 'vR'], ['vL*', 'wL', 'vL']], do_conj=False)
        if self.H.explicit_plus_hc:
            res = res + np.conj(res)
        return res

    def _contract_LP(self, i, LP):
        """Contract LP with the tensors on site `i` to form ``self._LP[i+1]``"""
        # same as MPSEnvironment._contract_LP, but also contract with `H.get_W(i)`
        LP = npc.tensordot(LP, self.ket.get_B(i, form='A'), axes=('vR', 'vL'))
        LP = npc.tensordot(self.H.get_W(i), LP, axes=(['p*', 'wL'], ['p', 'wR']))
        axes = (self.bra._get_p_label('*') + ['vL*'], self.ket._p_label + ['vR*'])
        # for a ususal MPS, axes = (['p*', 'vL*'], ['p', 'vR*'])
        LP = npc.tensordot(self.bra.get_B(i, form='A').conj(), LP, axes=axes)
        return LP  # labels 'vR*', 'wR', 'vR'

    def _contract_RP(self, i, RP):
        """Contract RP with the tensors on site `i` to form ``self._RP[i-1]``"""
        # same as MPSEnvironment._contract_RP, but also contract with `H.get_W(i)`
        RP = npc.tensordot(self.ket.get_B(i, form='B'), RP, axes=('vR', 'vL'))
        RP = npc.tensordot(RP, self.H.get_W(i), axes=(['p', 'wL'], ['p*', 'wR']))
        axes = (self.ket._p_label + ['vL*'], self.ket._get_p_label('*') + ['vR*'])
        # for a ususal MPS, axes = (['p', 'vL*'], ['p*', 'vR*'])
        RP = npc.tensordot(RP, self.bra.get_B(i, form='B').conj(), axes=axes)
        return RP  # labels 'vL', 'wL', 'vL*'

    def _contract_LHeff(self, i, label_p='p0', pipe=None):
        LP = self.get_LP(i)
        p, ps = label_p, label_p + '*'
        W = self.H.get_W(i).replace_labels(['p', 'p*'], [p, ps])
        LHeff = npc.tensordot(LP, W, axes=['wR', 'wL'])
        if pipe is None:
            pipe = LHeff.make_pipe(['vR*', p], qconj=+1)

        LHeff = LHeff.combine_legs([['vR*', p], ['vR', ps]],
                                   pipes=[pipe, pipe.conj()],
                                   new_axes=[0, 2])
        return LHeff

    def _contract_RHeff(self, i, label_p='p1', pipe=None):
        RP = self.get_RP(i)
        p, ps = label_p, label_p + '*'
        W = self.H.get_W(i).replace_labels(['p', 'p*'], [p, ps])
        RHeff = npc.tensordot(W, RP, axes=['wR', 'wL'])
        if pipe is None:
            pipe = RHeff.make_pipe([p, 'vL*'], qconj=-1)
        RHeff = RHeff.combine_legs([[p, 'vL*'], [ps, 'vL']],
                                   pipes=[pipe, pipe.conj()],
                                   new_axes=[2, 1])
        return RHeff

    def _to_valid_index(self, i):
        """Make sure `i` is a valid index (depending on `finite`)."""
        if not self.finite:
            return i % self.L
        if i < 0:
            i += self.L
        if i >= self.L or i < 0:
            raise KeyError("i = {0:d} out of bounds for finite MPS".format(i))
        return i


class MPOTransferMatrix(NpcLinearOperator):
    """Transfermatrix of a Hamiltonian-like MPO sandwiched between canonicalized MPS.

    Given an MPS in canonical form, this class helps to find the correct initial MPO environment
    on the left or right by diagonalizing the transfer matrix.
    This is only needed for *infinite* range Hamiltonians; for finite range you can just use
    :meth:`MPOEnvironment.init_first_LP_last_RP` with ``start_env_sites=H.max_range``.
    This class **assumes** that `H` is the sum of local terms such that the transfer matrix has
    a Jordan Block form when the MPO leg is divided into :attr:`MPO.IdL`, :attr:`MPO.IdR` and the
    rest.

    Parameters
    ----------
    H : :class:`~tenpy.networks.mpo.MPO`
        The MPO sandwiched between `psi`.
        Should have 'IdL' and 'IdR'.
    psi : :class:`~tenpy.networks.mps.MPS`
        The MPS to project on. Should be given in usual 'ket' form;
        we call `conj()` on the matrices directly.
    transpose : bool
        Whether `self.matvec` acts on `RP` (``False``) or `LP` (``True``).
    guess : :class:`~tenpy.linalg.np_conserved.Array`
        Initial guess for the converged environment.

    Attributes
    ----------
    transpose : bool
        Whether `self.matvec` acts on `RP` (``True``) or `LP` (``False``).
    dtype :
        Common dtype of `H` and `psi`.
    IdL, IdR : int
        Indices of the MPO leg between unit cells, where only identities are to the left/right.
    _M, _M_conj, _W : list of :class:`~tenpy.linalg.np_conserved.Array`
        Tensors to be contracted into `vec` in :meth:`matvec`.
    guess : :class:`~tenpy.linalg.np_conserved.Array`
        Initial guess as npc Array.
    flat_linop : :class:`~tenpy.linalg.sparse.FlatLinearOperator`
        Wrapper to allow calling scipy sparse functions.
    flat_guess :
        Initial guess suitable for `flat_linop` in non-tenpy form.
    """
    def __init__(self, H, psi, transpose=False, guess=None, _subtraction_gauge='rho'):
        if psi.finite or H.bc != 'infinite':
            raise ValueError("Only makes sense for infinite MPS")
        self.L = lcm(H.L, psi.L)
        if np.linalg.norm(psi.norm_test()) > 1.e-10:
            raise ValueError("psi should be in canonical form!")
        if psi._p_label != ['p']:
            raise NotImplementedError("What would the MPO act on...?")
        self.dtype = dtype = np.promote_types(psi.dtype, H.dtype)
        self.transpose = transpose
        self._M = []
        self._M_conj = []
        self._W = []
        self.IdL = H.get_IdL(0)
        self.IdR = H.get_IdR(-1)  # on bond between MPS unit cells
        if self.IdL is None or self.IdR is None:
            raise ValueError("MPO needs to have structure with IdL/IdR")
        wL = H.get_W(0).get_leg('wL')
        wR = wL.conj()
        S = psi.get_SL(0)
        if not transpose:  # right to left
            vR = psi.get_B(psi.L-1, 'B').get_leg('vR')
            if isinstance(S, npc.Array):
                rho = npc.tensordot(S, S.conj(), axes=['vL', 'vL*'])
            else:
                S2 = S**2
                rho = npc.diag(S2, vR, labels=['vR', 'vR*'])

            self.acts_on = ['vL', 'wL', 'vL*']  # vec: vL wL vL*

            for i in reversed(range(self.L)):
                # optimize: transpose arrays to mostly avoid it in matvec
                B = psi.get_B(i, 'B').astype(dtype, False)
                self._M.append(B.transpose(['vL', 'p', 'vR']))
                self._W.append(H.get_W(i).transpose(['p*', 'wR', 'p', 'wL']).astype(dtype, False))
                self._M_conj.append(B.conj().itranspose(['vR*', 'p*', 'vL*']))

            #vR = self._M[0].get_leg('vR')
            self._chi0 = chi0 = vR.ind_len
            eye_R = npc.diag(1., vR.conj(), dtype=dtype, labels=['vL', 'vL*'])
            self._E_shift = eye_R.add_leg(wL, self.IdL, axis=1, label='wL')  # vL wL vL*
            self._proj_trace = self._E_shift.conj().iset_leg_labels(['vR', 'wR', 'vR*']) / chi0
            self._proj_norm = eye_R.add_leg(wL, self.IdR, axis=1, label='wL').conj()  # vL* wL* vL
            self._proj_rho = rho.add_leg(wR, self.IdL, axis=1, label='wR')  # vR wR vR*
        else:  # left to right
            vL = psi.get_B(0, 'A').get_leg('vL')
            if isinstance(S, npc.Array):
                rho = npc.tensordot(S.conj(), S, axes=['vR*', 'vR'])
            else:
                S2 = S**2
                rho = npc.diag(S2, vL.conj(), labels=['vL*', 'vL'])

            self.acts_on = ['vR*', 'wR', 'vR']  # labels of the vec

            for i in range(self.L):
                A = psi.get_B(i, 'A').astype(dtype, False)
                self._M.append(A.transpose(['vL', 'p', 'vR']))
                self._W.append(H.get_W(i).transpose(['wR', 'p', 'wL', 'p*']).astype(dtype, False))
                self._M_conj.append(A.conj().itranspose(['vR*', 'p*', 'vL*']))

            #vL = self._M[0].get_leg('vL')
            self._chi0 = chi0 = vL.ind_len
            eye_L = npc.diag(1., vL, dtype=dtype, labels=['vR*', 'vR'])
            self._E_shift = eye_L.add_leg(wR, self.IdR, axis=1, label='wR')  # vR* wR vR
            self._proj_trace = self._E_shift.conj().iset_leg_labels(['vL*', 'wL', 'vL']) / chi0
            self._proj_norm = eye_L.add_leg(wR, self.IdL, axis=1, label='wR').conj()  # vR wR* vR*
            self._proj_rho = rho.add_leg(wL, self.IdR, axis=1, label='wL')  # vL* wL vL
        if _subtraction_gauge == 'trace':
            self._proj_subtr = self._proj_trace
        elif _subtraction_gauge == 'rho':
            self._proj_subtr = self._proj_rho
        else:
            raise ValueError(f"unknown _subtraction_gauge={_subtraction_gauge!r}")
        # check guess for correctness
        if guess is not None:
            try:
                if not transpose:
                    guess.get_leg('wL').test_equal(wL)
                    guess.get_leg('vL').test_contractible(vR)
                    guess.get_leg('vL*').test_equal(vR)
                else:
                    guess.get_leg('wR').test_equal(wR)
                    guess.get_leg('vR').test_contractible(vL)
                    guess.get_leg('vR*').test_equal(vL)
            except ValueError:
                logger.warning("dropping guess for MPOTransferMatrix with incompatible legs")
                guess = None
        if guess is None:
            if not transpose:
                guess = eye_R.add_leg(wL, self.IdR, axis=1, label='wL')  # vL wL vL*
            else:
                guess = eye_L.add_leg(wR, self.IdL, axis=1, label='wR')  # vR* wR vR
            # no need to _project: E = 0
        else:
            if not transpose:
                guess = guess.transpose(['vL', 'wL', 'vL*'])  # copy!
            else:
                guess = guess.transpose(['vR*', 'wR', 'vR'])  # copy!
            self._project(guess)
        self.guess = guess
        self.flat_linop, self.flat_guess = FlatLinearOperator.from_guess_with_pipe(self.matvec,
                                                                                   self.guess,
                                                                                   dtype=dtype)
        self._explicit_plus_hc = H.explicit_plus_hc

    def matvec(self, vec, project=True):
        """One matvec-operation.

        Parameters
        ----------
        project : bool
            If True, project away the trace of the "IdL" part (transpose=False)
            or "IdR" part (transpose=True), respectively, to transform the Jordan-Block structure
            into something that is translation invariant.
        """
        if not self.transpose:  # right to left
            vec.itranspose(['vL', 'wL', 'vL*'])  # shouldn't do anything
            for Bc, W, B in zip(self._M_conj, self._W, self._M):
                # vec: vL wL vL*
                vec = npc.tensordot(B, vec, axes=['vR', 'vL'])  # vL p wL vL*
                vec = npc.tensordot(vec, W, axes=[['p', 'wL'], ['p*', 'wR']])  # vL vL* p wL
                vec = npc.tensordot(vec, Bc, axes=[['vL*', 'p'], ['vR*', 'p*']])  # vL wL vL*
        else:
            vec.itranspose(['vR*', 'wR', 'vR'])  # shouldn't do anything
            for Ac, W, A in zip(self._M_conj, self._W, self._M):
                vec = npc.tensordot(vec, A, axes=['vR', 'vL'])  # vR* wR p vR
                vec = npc.tensordot(W, vec, axes=[['wL', 'p*'], ['wR', 'p']])  # wR p vR* vR
                vec = npc.tensordot(Ac, vec, axes=[['p*', 'vL*'], ['p', 'vR*']])  # vR* wR vR
        if project:
            self._project(vec)
        return vec

    def _project(self, vec):
        """Project out additive energy part from vec."""
        if not self.transpose: # Acts to the right, T * RP = RP + e_R * I
            vec.itranspose(['vL', 'wL', 'vL*'])  # shouldn't do anything
            E = npc.inner(vec, self._proj_subtr, axes=[['vL', 'wL', 'vL*'], ['vR', 'wR', 'vR*']])
            vec -= self._E_shift * E
        else: # Acts to the left, LP * T = LP + e_L * I
            vec.itranspose(['vR*', 'wR', 'vR'])  # shouldn't do anything
            E = npc.inner(vec, self._proj_subtr, axes=[['vR*', 'wR', 'vR'], ['vL*', 'wL', 'vL']])
            vec -= self._E_shift * E

    def dominant_eigenvector(self, **kwargs):
        """Find dominant eigenvector of self using :mod:`scipy.sparse`.

        Parameters
        ----------
        **kwargs :
            Keyword arguments for :meth:`~tenpy.linalg.sparse.FlatLinearOperator.eigenvectors`.

        Returns
        -------
        val : float
            Eigenvalue for the transfer matrix; should be (very) close to 1.
        vec :
            Eigenvector to be used as initial LP/RP for an :class:`MPOEnvironment`.
        """
        if 'v0_npc' not in kwargs:
            kwargs.setdefault('v0', self.flat_guess)
        vals, vecs = self.flat_linop.eigenvectors(**kwargs)
        val = vals[0]
        v0 = vecs[0]
        v0 = v0.split_legs()
        norm = npc.inner(self._proj_norm, v0, axes='range', do_conj=False) / self._chi0
        return val, v0 / norm

    def energy(self, dom_vec):
        """Given the dominant eigenvector, calculate the energy per MPS site.

        **Assumes** that `dominant_vec` is the result of :meth:`dominant_eigenvector`.

        Returns
        -------
        energy : float
            Energy *per site* of the MPS.
        """
        if not self.transpose:
            axes= (['vL', 'wL', 'vL*'], ['vR', 'wR', 'vR*'])
        else:
            axes= (['vR*', 'wR', 'vR'], ['vL*', 'wL', 'vL'])
        E0 = npc.inner(dom_vec, self._proj_rho, axes)
        vec = self.matvec(dom_vec, project=False)
        E = npc.inner(vec, self._proj_rho, axes)
        E = (E - E0) / self.L
        if self._explicit_plus_hc:
            E = np.real(E + np.conj(E))
        return E

    @classmethod
    def find_init_LP_RP(cls,
                        H,
                        psi,
                        first=0,
                        last=None,
                        guess_init_env_data=None,
                        calc_E=False,
                        tol_ev0=1.e-8,
                        _subtraction_gauge='rho',
                        **kwargs):
        """Find the initial LP and RP.

        Parameters
        ----------
        H, psi :
            MPO and MPS, see class docstring.
        first, last : int
            Indices to the left/right of which to extract the environments.
        calc_E : bool
            Wether to calculate and return the energy.
        tol_ev0 : float
            Tolerance to trigg a warning about non-unit eigenvalue.
        guess : None | dict
            Possible `init_env_data` with the guess/result of DMRG updates.
            If some legs are incompatible, trigger a warning and ignore.
        _subtraction_gauge : string
            How the additive part of the generalized eigenvector is subtracted out.
            Possible values are 'rho' and 'trace'; see documentation for MPOTransferMatrix
            for more details.
        **kwargs :
            Further keyword arguments for
            :meth:`~tenpy.linalg.sparse.FlatLinearOperator.eigenvectors`.

        Returns
        -------
        init_env_data : dict
            Dictionary with `init_LP` and `init_RP` that can be given to :class:`MPOEnvironment`.
        E : float
            Energy per site. Only returned if `calc_E` is True.
        eps : float
            The contraction of ``<LP |SS|RP>`` for the environment
        """
        # first right to left
        envs = []
        Es = []
        if guess_init_env_data is None:
            guess_init_env_data = {}
        for transpose in [False, True]:
            guess = guess_init_env_data.get('init_LP' if transpose else 'init_RP', None)
            TM = cls(H, psi, transpose=transpose, guess=guess, _subtraction_gauge=_subtraction_gauge)
            val, vec = TM.dominant_eigenvector(**kwargs)
            if abs(1. - val) > tol_ev0:
                logger.warning("MPOTransferMatrix eigenvalue not 1: got %s", val)
            envs.append(vec)
            if calc_E:
                Es.append(TM.energy(vec)) #E_R, E_L
            L = TM.L
            del TM
        init_env_data = {'init_LP': envs[1], 'init_RP': envs[0], 'age_LP': 0, 'age_RP': 0}
        if first != 0 or (last is not None and last % L != L - 1):
            env = MPOEnvironment(psi, H, psi, **init_env_data)
            if first % L != 0:
                init_env_data['init_LP'] = env.get_LP(first, store=False)
            if last is not None and last % L != L - 1:
                init_env_data['init_RP'] = env.get_RP(last, store=False)
        if calc_E:
            # We need this for segment excitation energies.
            # TODO: this doesn't work for non-default first/last!?
            if first != 0 or last is not None:
                assert (last + 1) % L == first % L, "Need to have an integer number of unit cells for the bond to be the same."
            SL = psi.get_SL(first)
            if not isinstance(SL, npc.Array):
                vL, vR = init_env_data['init_LP'].get_leg('vR').conj(), init_env_data['init_RP'].get_leg('vL').conj()
                SL = npc.diag(SL, vL, dtype=np.promote_types(psi.dtype, H.dtype), labels=['vL', 'vR'])
            E0 = npc.tensordot(init_env_data['init_LP'], SL, axes=(['vR'], ['vL']))
            E0 = npc.tensordot(E0, SL.conj(), axes=(['vR*'], ['vL*']))
            E0 = npc.tensordot(E0, init_env_data['init_RP'], axes=(['vR', 'wR', 'vR*'], ['vL', 'wL', 'vL*']))
            # E0 = LP * s^2 * RP on site 0
            return init_env_data, Es, E0
        # else:
        return init_env_data


def grid_insert_ops(site, grid):
    """Replaces entries representing operators in a grid of ``W[i]`` with npc.Arrays.

    Parameters
    ----------
    site : :class:`~tenpy.networks.site`
        The site on which the grid acts.
    grid : list of list of `entries`
        Represents a single matrix `W` of an MPO, i.e. the lists correspond to the legs
        ``'vL', 'vR'``, and entries to onsite operators acting on the given `site`.
        `entries` may be ``None``, :class:`~tenpy.linalg.np_conserved.Array`, a single string
        or of the form ``[('opname', strength), ...]``, where ``'opname'`` labels an operator in
        the `site`.

    Returns
    -------
    grid : list of list of {None | :class:`~tenpy.linalg.np_conserved.Array`}
        Copy of `grid` with entries ``[('opname', strength), ...]`` replaced by
        ``sum([strength*site.get_op('opname') for opname, strength in entry])``
        and entries ``'opname'`` replaced by ``site.get_op('opname')``.
    """
    new_grid = [None] * len(grid)
    for i, row in enumerate(grid):
        new_row = new_grid[i] = list(row)
        for j, entry in enumerate(new_row):
            if entry is None or isinstance(entry, npc.Array):
                continue
            if isinstance(entry, str):
                new_row[j] = site.get_op(entry)
            else:
                opname, strength = entry[0]
                res = strength * site.get_op(opname)
                for opname, strength in entry[1:]:
                    res = res + strength * site.get_op(opname)
                new_row[j] = res  # replace entry
                # new_row[j] = sum([strength*site.get_op(opname) for opname, strength in entry])
    return new_grid


def _calc_grid_legs_finite(chinfo, grids, Ws_qtotal, leg0):
    """Calculate LegCharges from `grids` for a finite MPO.

    This is the easier case. We just gauge the very first leg to the left to zeros, then all other
    charges (hopefully) follow from the entries of the grid.
    """
    if leg0 is None:
        if len(grids[0]) != 1:
            raise ValueError("finite MPO with len of first bond != 1")
        q = chinfo.make_valid()
        leg0 = npc.LegCharge.from_qflat(chinfo, [q], qconj=+1)
    legs = [leg0]
    for i, gr in enumerate(grids):
        gr_legs = [legs[-1], None]
        gr_legs = npc.detect_grid_outer_legcharge(gr,
                                                  gr_legs,
                                                  qtotal=Ws_qtotal[i],
                                                  qconj=-1,
                                                  bunch=False)
        legs.append(gr_legs[1].conj())
    return legs


def _calc_grid_legs_infinite(chinfo, grids, Ws_qtotal, leg0, IdL_0):
    """Calculate LegCharges from `grids` for an iMPO.

    Similar like :func:`_calc_grid_legs_finite`, but the hard case.
    Initially, we do not know all charges of the first leg; and they have to
    be consistent with the final leg.

    The way this works: gauge 'IdL' on the very left leg to 0,
    then gradually calculate the charges by going along the edges of the graph
    (maybe also over the iMPO boundary).

    When initializing from an MPO graph directly, use :meth:`MPOGraph._calc_legcharges` directly.
    """
    if leg0 is not None:
        # have charges of first leg: simple case, can use the _calc_grid_legs_finite version.
        legs = _calc_grid_legs_finite(chinfo, grids, Ws_qtotal, leg0)
        legs[-1].test_contractible(legs[0])  # consistent?
        return legs
    L = len(grids)
    chis = [len(g) for g in grids]
    charges = [[None] * chi for chi in chis]
    charges.append(charges[0])  # the *same* list is shared for 0 and -1.

    charges[0][IdL_0] = chinfo.make_valid(None)  # default charge = 0.

    for _ in range(1000 * L):  # I don't expect interactions with larger range than that...
        for i in range(L):
            grid = grids[i]
            QsL, QsR = charges[i:i + 2]
            for vL, row in enumerate(grid):
                qL = QsL[vL]
                if qL is None:
                    continue  # don't know the charge on the left yet
                for vR, op in enumerate(row):
                    if op is None:
                        continue
                    # calculate charge qR from the entry of the grid
                    qR = chinfo.make_valid(qL + op.qtotal - Ws_qtotal[i])
                    if QsR[vR] is None:
                        QsR[vR] = qR
                    elif np.any(QsR[vR] != qR):
                        raise ValueError("incompatible charges while creating the MPO")
        if not any(q is None for Qs in charges for q in Qs):
            break
    else:  # no `break` in the for loop, i.e. we are unable to determine all grid legcharges.
        # this should not happen (if we have no bugs), but who knows ^_^
        # if it happens, there might be unconnected parts in the graph
        raise ValueError("Can't determine LegCharge for the MPO")
    legs = [npc.LegCharge.from_qflat(chinfo, qflat, qconj=+1) for qflat in charges[:-1]]
    legs.append(legs[0])
    return legs


def _mpo_graph_state_order(key):
    """Key-function for sorting they `states` of an MPO Graph.

    For standard TeNPy MPOs we expect keys of the form
    ``'IdL'``, ``'IdR'``, ``(i, op_i, opstr)`` and recursively ``key + (j, op_j, opstr)``,
    (Note that op_j can be opstr if ``j-i >= L``.)
    For multi coupling terms keys have the form ``("left",i, op_i, opstr)``

    The goal is to ensure that standard TeNPy MPOs yield an upper-right W for the MPO.
    """
    if isinstance(key, tuple):
        if key[0] == "left":  #left states first
            return (-1, len(key)) + key[1:]
        elif key[0] == "right":  #right states afterwards
            return (1, -len(key)) + key[1:]
        return key
    if isinstance(key, str):
        if key == 'IdL':  # should be first
            return (-2, )
        if key == 'IdR':  # should be last
            return (2, )
        # fallback: compare strings
        return (0, key)
    return (0, str(key))<|MERGE_RESOLUTION|>--- conflicted
+++ resolved
@@ -50,15 +50,9 @@
 from .site import group_sites, Site
 from ..tools.string import vert_join
 from .mps import MPS as _MPS  # only for MPS._valid_bc
-<<<<<<< HEAD
-from .mps import MPSEnvironment
+from .mps import BaseEnvironment
 from .terms import TermList, OnsiteTerms, CouplingTerms, MultiCouplingTerms
 from ..tools.misc import to_iterable, add_with_None_0
-=======
-from .mps import BaseEnvironment
-from .terms import OnsiteTerms, CouplingTerms, MultiCouplingTerms
-from ..tools.misc import add_with_None_0
->>>>>>> 4ec260ed
 from ..tools.math import lcm
 from ..tools.params import asConfig
 from ..algorithms.truncation import TruncationError, svd_theta
