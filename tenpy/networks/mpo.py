--- conflicted
+++ resolved
@@ -212,14 +212,9 @@
                    IdL=None,
                    IdR=None,
                    Ws_qtotal=None,
-<<<<<<< HEAD
                    legs=None,
-                   max_range=None):
-=======
-                   leg0=None,
                    max_range=None,
                    explicit_plus_hc=False):
->>>>>>> 33625d98
         """Initialize an MPO from `grids`.
 
         Parameters
@@ -631,7 +626,7 @@
             try:
                 Id = list(Id)
                 if len(Id) != L + 1:
-                    raise ValueError("expected list with L+1={0:d} entries".format(L+1))
+                    raise ValueError("expected list with L+1={0:d} entries".format(L + 1))
                 return Id
             except TypeError:
                 return [Id] * (L + 1)
@@ -1140,7 +1135,7 @@
             if Ws_qtotal.ndim == 1:
                 Ws_qtotal = [Ws_qtotal] * L
 
-        charges = [[None]*len(st) for st in states]
+        charges = [[None] * len(st) for st in states]
         charges[0][states[0]['IdL']] = chinfo.make_valid(None)  # default charge = 0.
         if infinite:
             charges[-1] = charges[0]  # bond is identical
@@ -1193,15 +1188,14 @@
                     op_qtotal = site.get_op(ops[0][0]).qtotal
                     charges[i][l] = Wq + qR - op_qtotal  # solve chargerule for q_left
                     break
-            else: # no break
+            else:  # no break
                 return False
             return True
 
         if not infinite and any([ch is None for ch in charges[-1]]):
             raise ValueError("can't determine all charges on the very right leg of the MPO!")
 
-
-        max_checks = sys.getrecursionlimit() # I don't expect interactions with larger range...
+        max_checks = sys.getrecursionlimit()  # I don't expect interactions with larger range...
         for _ in range(max_checks):  # recursion limit would be hit in travel_q_LR first!
             repeat = False
             for i in reversed(range(L)):
