"""Matrix product operator (MPO).

An MPO is the generalization of an :class:`~tenpy.networks.mps.MPS` to operators. Graphically::

    |      ^        ^        ^
    |      |        |        |
    |  ->- W[0] ->- W[1] ->- W[2] ->- ...
    |      |        |        |
    |      ^        ^        ^

So each 'matrix' has two physical legs ``p, p*`` instead of just one,
i.e. the entries of the 'matrices' are local operators.
Valid boundary conditions of an MPO are the same as for an MPS
(i.e. ``'finite' | 'segment' | 'infinite'``).
(In general, you can view the MPO as an MPS with larger physical space and bring it into
canoncial form. However, unlike for an MPS, this doesn't simplify calculations.
Thus, an MPO has no `form`.)

We use the following label convention for the `W` (where arrows indicate `qconj`)::

    |            p*
    |            ^
    |            |
    |     wL ->- W ->- wR
    |            |
    |            ^
    |            p


If an MPO describes a sum of local terms (e.g. most Hamiltonians),
some bond indices correspond to 'only identities to the left/right'.
We store these indices in `IdL` and `IdR` (if there are such indices).

Similar as for the MPS, a bond index ``i`` is *left* of site `i`,
i.e. between sites ``i-1`` and ``i``.
"""
# Copyright 2018-2021 TeNPy Developers, GNU GPLv3

import numpy as np
from scipy.linalg import expm
import warnings
import sys
import copy
import logging
logger = logging.getLogger(__name__)

from ..linalg import np_conserved as npc
from ..linalg.sparse import FlatLinearOperator
from .site import group_sites, Site
from ..tools.string import vert_join
from .mps import MPS as _MPS  # only for MPS._valid_bc
from .mps import MPSEnvironment
from .terms import OnsiteTerms, CouplingTerms, MultiCouplingTerms
from ..tools.misc import add_with_None_0
from ..tools.math import lcm
from ..tools.params import asConfig
from ..algorithms.truncation import TruncationError, svd_theta

__all__ = [
    'MPO', 'make_W_II', 'MPOGraph', 'MPOEnvironment', 'MPOTransferMatrix', 'grid_insert_ops'
]


class MPO:
    """Matrix product operator, finite (MPO) or infinite (iMPO).

    Parameters
    ----------
    sites : list of :class:`~tenpy.models.lattice.Site`
        Defines the local Hilbert space for each site.
    Ws : list of :class:`~tenpy.linalg.np_conserved.Array`
        The matrices of the MPO. Should have labels ``wL, wR, p, p*``.
    bc : {'finite' | 'segment' | 'infinite'}
        Boundary conditions as described in :mod:`~tenpy.networks.mps`.
        ``'finite'`` requires ``Ws[0].get_leg('wL').ind_len = 1``.
    IdL : (iterable of) {int | None}
        Indices on the bonds, which correpond to 'only identities to the left'.
        A single entry holds for all bonds.
    IdR : (iterable of) {int | None}
        Indices on the bonds, which correpond to 'only identities to the right'.
    max_range : int | np.inf | None
        Maximum range of hopping/interactions (in unit of sites) of the MPO. ``None`` for unknown.
    explicit_plus_hc : bool
        If True, this flag indicates that the hermitian conjugate of the MPO should be
        computed and added at runtime, i.e., `self` is not (necessarily) hermitian.

    Attributes
    ----------
    chinfo : :class:`~tenpy.linalg.np_conserved.ChargeInfo`
        The nature of the charge.
    sites : list of :class:`~tenpy.models.lattice.Site`
        Defines the local Hilbert space for each site.
    dtype : type
        The data type of the `_W`.
    bc : {'finite' | 'segment' | 'infinite'}
        Boundary conditions as described in :mod:`~tenpy.networks.mps`.
        ``'finite'`` requires ``Ws[0].get_leg('wL').ind_len = 1``.
    IdL : list of {int | None}
        Indices on the bonds (length `L`+1), which correpond to 'only identities to the left'.
        ``None`` for bonds where it is not set.
        In standard form, this is `0` (except for unset bonds in finite case)
    IdR : list of {int | None}
        Indices on the bonds (length `L`+1), which correpond to 'only identities to the right'.
        ``None`` for bonds where it is not set.
        In standard form, this is the last index on the bond (except for unset bonds in finite case).
    max_range : int | np.inf | None
        Maximum range of hopping/interactions (in unit of sites) of the MPO. ``None`` for unknown.
    grouped : int
        Number of sites grouped together, see :meth:`group_sites`.
    explicit_plus_hc : bool
        If True, this flag indicates that the hermitian conjugate of the MPO should be
        computed and added at runtime, i.e., `self` is not (necessarily) hermitian.
    _W : list of :class:`~tenpy.linalg.np_conserved.Array`
        The matrices of the MPO. Labels are ``'wL', 'wR', 'p', 'p*'``.
    _valid_bc : tuple of str
        Class attribute. Valid boundary conditions; the same as for an MPS.
    """

    _valid_bc = _MPS._valid_bc  # same valid boundary conditions as an MPS.

    def __init__(self,
                 sites,
                 Ws,
                 bc='finite',
                 IdL=None,
                 IdR=None,
                 max_range=None,
                 explicit_plus_hc=False):
        self.sites = list(sites)
        self.chinfo = self.sites[0].leg.chinfo
        self.dtype = dtype = np.find_common_type([W.dtype for W in Ws], [])
        self._W = [W.astype(dtype, copy=True) for W in Ws]
        self.IdL = self._get_Id(IdL, len(sites))
        self.IdR = self._get_Id(IdR, len(sites))
        self.grouped = 1
        self.bc = bc
        self.max_range = max_range
        self.explicit_plus_hc = explicit_plus_hc
        self.test_sanity()

    def copy(self):
        """Make a shallow copy of `self`."""
        return copy.copy(self)

    def save_hdf5(self, hdf5_saver, h5gr, subpath):
        """Export `self` into a HDF5 file.

        This method saves all the data it needs to reconstruct `self` with :meth:`from_hdf5`.

        Specifically, it saves
        :attr:`sites`,
        :attr:`chinfo`,
        :attr:`max_range` (under these names),
        :attr:`_W` as ``"tensors"``,
        :attr:`IdL` as ``"index_identity_left"``,
        :attr:`IdR` as ``"index_identity_right"``, and
        :attr:`bc` as ``"boundary_condition"``.
        Moreover, it saves :attr:`L`, :attr:`explicit_plus_hc` and :attr:`grouped` as HDF5 attributes,
        as well as the maximum of :attr:`chi` under the name :attr:`max_bond_dimension`.

        Parameters
        ----------
        hdf5_saver : :class:`~tenpy.tools.hdf5_io.Hdf5Saver`
            Instance of the saving engine.
        h5gr : :class`Group`
            HDF5 group which is supposed to represent `self`.
        subpath : str
            The `name` of `h5gr` with a ``'/'`` in the end.
        """
        hdf5_saver.save(self.sites, subpath + "sites")
        hdf5_saver.save(self.chinfo, subpath + "chinfo")
        hdf5_saver.save(self._W, subpath + "tensors")
        hdf5_saver.save(self.IdL, subpath + "index_identity_left")
        hdf5_saver.save(self.IdR, subpath + "index_identity_right")
        h5gr.attrs["grouped"] = self.grouped
        hdf5_saver.save(self.bc, subpath + "boundary_condition")
        hdf5_saver.save(self.max_range, subpath + "max_range")
        h5gr.attrs["explicit_plus_hc"] = self.explicit_plus_hc
        h5gr.attrs["L"] = self.L  # not needed for loading, but still usefull metadata
        h5gr.attrs["max_bond_dimension"] = np.max(self.chi)  # same

    @classmethod
    def from_hdf5(cls, hdf5_loader, h5gr, subpath):
        """Load instance from a HDF5 file.

        This method reconstructs a class instance from the data saved with :meth:`save_hdf5`.

        Parameters
        ----------
        hdf5_loader : :class:`~tenpy.tools.hdf5_io.Hdf5Loader`
            Instance of the loading engine.
        h5gr : :class:`Group`
            HDF5 group which is represent the object to be constructed.
        subpath : str
            The `name` of `h5gr` with a ``'/'`` in the end.

        Returns
        -------
        obj : cls
            Newly generated class instance containing the required data.
        """
        obj = cls.__new__(cls)  # create class instance, no __init__() call
        hdf5_loader.memorize_load(h5gr, obj)

        obj.sites = hdf5_loader.load(subpath + "sites")
        obj.chinfo = hdf5_loader.load(subpath + "chinfo")
        obj._W = hdf5_loader.load(subpath + "tensors")
        obj.dtype = np.find_common_type([W.dtype for W in obj._W], [])
        obj.IdL = hdf5_loader.load(subpath + "index_identity_left")
        obj.IdR = hdf5_loader.load(subpath + "index_identity_right")
        obj.grouped = hdf5_loader.get_attr(h5gr, "grouped")
        obj.bc = hdf5_loader.load(subpath + "boundary_condition")
        obj.max_range = hdf5_loader.load(subpath + "max_range")
        obj.explicit_plus_hc = h5gr.attrs.get("explicit_plus_hc", False)
        obj.test_sanity()
        return obj

    @classmethod
    def from_grids(cls,
                   sites,
                   grids,
                   bc='finite',
                   IdL=None,
                   IdR=None,
                   Ws_qtotal=None,
                   legs=None,
                   max_range=None,
                   explicit_plus_hc=False):
        """Initialize an MPO from `grids`.

        Parameters
        ----------
        sites : list of :class:`~tenpy.models.lattice.Site`
            Defines the local Hilbert space for each site.
        grids : list of list of list of entries
            For each site (outer-most list) a matrix-grid (corresponding to ``wL, wR``)
            with entries being or representing (see :func:`grid_insert_ops`) onsite-operators.
        bc : {'finite' | 'segment' | 'infinite'}
            Boundary conditions as described in :mod:`~tenpy.networks.mps`.
        IdL : (iterable of) {int | None}
            Indices on the bonds, which correpond to 'only identities to the left'.
            A single entry holds for all bonds.
        IdR : (iterable of) {int | None}
            Indices on the bonds, which correpond to 'only identities to the right'.
        Ws_qtotal : (list of) total charge
            The `qtotal` to be used for each grid. Defaults to zero charges.
        legs : list of :class:`~tenpy.linalg.charge.LegCharge`
            List of charges for 'wL' legs left of each `W`, L + 1 entries.
            The last entry should be the conjugate of the 'wR' leg,
            i.e. identical to ``legs[0]`` for 'infinite' `bc`.
            By default, determine the charges automatically. This is limited to cases where
            there are no "dangling open ends" in the MPO graph. (The :class:`MPOGraph` can handle
            those cases, though.)
        max_range : int | np.inf | None
            Maximum range of hopping/interactions (in unit of sites) of the MPO.
            ``None`` for unknown.
        explicit_plus_hc : bool
            If True, the Hermitian conjugate of the MPO is computed at runtime,
            rather than saved in the MPO.

        See also
        --------
        grid_insert_ops : used to plug in `entries` of the grid.
        tenpy.linalg.np_conserved.grid_outer : used for final conversion.
        """
        chinfo = sites[0].leg.chinfo
        L = len(sites)
        assert len(grids) == L  # wrong arguments?
        grids = [grid_insert_ops(site, grid) for site, grid in zip(sites, grids)]
        if Ws_qtotal is None:
            Ws_qtotal = [chinfo.make_valid()] * L
        else:
            Ws_qtotal = chinfo.make_valid(Ws_qtotal)
            if Ws_qtotal.ndim == 1:
                Ws_qtotal = [Ws_qtotal] * L
        IdL = cls._get_Id(IdL, L)
        IdR = cls._get_Id(IdR, L)
        if legs is None:
            if bc != 'infinite':
                # ensure that we have only a single entry in the first and last leg
                # i.e. project grids[0][:, :] -> grids[0][IdL[0], :]
                # and         grids[-1][:, :] -> grids[-1][:,IdR[-1], :]
                first_grid = grids[0]
                last_grid = grids[-1]
                if len(first_grid) > 1:
                    grids[0] = [first_grid[IdL[0]]]
                    IdL[0] = 0
                    IdR[0] = None
                if len(last_grid[0]) > 1:
                    grids[-1] = [[row[IdR[-1]]] for row in last_grid]
                    IdR[-1] = 0
                    IdL[-1] = None
                legs = _calc_grid_legs_finite(chinfo, grids, Ws_qtotal, None)
            else:
                legs = _calc_grid_legs_infinite(chinfo, grids, Ws_qtotal, None, IdL[0])
        # now build the `W` from the grid
        assert len(legs) == L + 1
        Ws = []
        for i in range(L):
            W = npc.grid_outer(grids[i], [legs[i], legs[i + 1].conj()], Ws_qtotal[i], ['wL', 'wR'])
            Ws.append(W)
        return cls(sites, Ws, bc, IdL, IdR, max_range, explicit_plus_hc)

    def test_sanity(self):
        """Sanity check, raises ValueErrors, if something is wrong."""
        assert self.L == len(self.sites)
        if self.bc not in self._valid_bc:
            raise ValueError("invalid MPO boundary conditions: " + repr(self.bc))
        for i in range(self.L):
            S = self.sites[i]
            W = self._W[i]
            S.leg.test_equal(W.get_leg('p'))
            S.leg.test_contractible(W.get_leg('p*'))
            if self.bc == 'infinite' or i + 1 < self.L:
                W2 = self.get_W(i + 1)
                W.get_leg('wR').test_contractible(W2.get_leg('wL'))
        if not (len(self.IdL) == len(self.IdR) == self.L + 1):
            raise ValueError("wrong len of `IdL`/`IdR`")

    @property
    def L(self):
        """Number of physical sites; for an iMPO the len of the MPO unit cell."""
        return len(self.sites)

    @property
    def dim(self):
        """List of local physical dimensions."""
        return [site.dim for site in self.sites]

    @property
    def finite(self):
        """Distinguish MPO vs iMPO.

        True for an MPO (``bc='finite', 'segment'``), False for an iMPO (``bc='infinite'``).
        """
        assert (self.bc in self._valid_bc)
        return self.bc != 'infinite'

    @property
    def chi(self):
        """Dimensions of the virtual bonds."""
        return [W.get_leg('wL').ind_len for W in self._W] + [self._W[-1].get_leg('wR').ind_len]

    def get_W(self, i, copy=False):
        """Return `W` at site `i`."""
        i = self._to_valid_index(i)
        if copy:
            return self._W[i].copy()
        return self._W[i]

    def set_W(self, i, W):
        """Set `W` at site `i`."""
        i = self._to_valid_index(i)
        self._W[i] = W

    def get_IdL(self, i):
        """Return index of `IdL` at bond to the *left* of site `i`.

        May be ``None``.
        """
        i = self._to_valid_index(i, bond=True)
        return self.IdL[i]

    def get_IdR(self, i):
        """Return index of `IdR` at bond to the *right* of site `i`.

        May be ``None``.
        """
        i = self._to_valid_index(i, bond=True)
        return self.IdR[i + 1]

    def enlarge_mps_unit_cell(self, factor=2):
        """Repeat the unit cell for infinite MPS boundary conditions; in place.

        Parameters
        ----------
        factor : int
            The new number of sites in the unit cell will be increased from `L` to ``factor*L``.
        """
        if int(factor) != factor:
            raise ValueError("`factor` should be integer!")
        if factor <= 1:
            raise ValueError("can't shrink!")
        if self.finite:
            raise ValueError("can't enlarge finite MPO")
        factor = int(factor)
        self.sites = factor * self.sites
        self._W = factor * self._W
        self.IdL = factor * self.IdL[:-1] + [self.IdL[-1]]
        self.IdR = factor * self.IdR[:-1] + [self.IdR[-1]]
        self.test_sanity()

    def group_sites(self, n=2, grouped_sites=None):
        """Modify `self` inplace to group sites.

        Group each `n` sites together using the :class:`~tenpy.networks.site.GroupedSite`.
        This might allow to do TEBD with a Trotter decomposition,
        or help the convergence of DMRG (in case of too long range interactions).

        Parameters
        ----------
        n : int
            Number of sites to be grouped together.
        grouped_sites : None | list of :class:`~tenpy.networks.site.GroupedSite`
            The sites grouped together.
        """
        if grouped_sites is None:
            grouped_sites = group_sites(self.sites, n, charges='same')
        else:
            assert grouped_sites[0].n_sites == n
        if self.max_range is not None and self.max_range != np.inf:
            min_n = max(min([gs.n_sites for gs in grouped_sites]), 1)
            self.max_range = int(np.ceil(self.max_range / min_n))
        Ws = []
        IdL = []
        IdR = [self.IdR[0]]
        i = 0
        for gs in grouped_sites:
            new_W = self.get_W(i).itranspose(['wL', 'p', 'p*', 'wR'])
            for j in range(1, gs.n_sites):
                W = self.get_W(i + j).itranspose(['wL', 'p', 'p*', 'wR'])
                new_W = npc.tensordot(new_W, W, axes=[-1, 0])
            comb = [list(range(1, 1 + 2 * gs.n_sites, 2)), list(range(2, 2 + 2 * gs.n_sites, 2))]
            new_W = new_W.combine_legs(comb, pipes=[gs.leg, gs.leg.conj()])
            Ws.append(new_W.iset_leg_labels(['wL', 'p', 'p*', 'wR']))
            IdL.append(self.get_IdL(i))
            i += gs.n_sites
            IdR.append(self.get_IdR(i - 1))
        IdL.append(self.IdL[-1])
        self.IdL = IdL
        self.IdR = IdR
        self._W = Ws
        self.sites = grouped_sites
        self.grouped = self.grouped * n

    def extract_segment(self, first, last):
        """Extract a segment from the MPO.

        Parameters
        ----------
        first, last : int
            The first and last site to *include* into the segment.

        Returns
        -------
        cp : :class:`MPO`
            A `copy` of self with "segment" boundary conditions.

        See also
        --------
        tenpy.networks.mps.MPS.extract_segment : similar method for MPS.
        """
        L = self.L
        sites = [self.sites[i % L] for i in range(first, last + 1)]
        W = [self.get_W(i) for i in range(first, last + 1)]
        IdL = [self.IdL[i % L] for i in range(first, last + 1)]
        IdL.append(self.IdL[last % L + 1])
        IdR = [self.IdR[i % L] for i in range(first, last + 1)]
        IdR.append(self.IdR[last % L + 1])
        cp = self.__class__(sites, W, 'segment', IdL, IdR, self.max_range, self.explicit_plus_hc)
        cp.grouped = self.grouped
        return cp

    def sort_legcharges(self):
        """Sort virtual legs by charges. In place.

        The MPO seen as matrix of the ``wL, wR`` legs is usually very sparse. This sparsity is
        captured by the LegCharges for these bonds not being sorted and bunched. This requires a
        tensordot to do more block-multiplications with smaller blocks. This is in general faster
        for large blocks, but might lead to a larger overhead for small blocks. Therefore, this
        function allows to sort the virtual legs by charges.
        """
        new_W = [None] * self.L
        perms = [None] * (self.L + 1)
        for i, w in enumerate(self._W):
            w = w.transpose(['wL', 'wR', 'p', 'p*'])
            p, w = w.sort_legcharge([True, True, False, False], [True, True, False, False])
            if perms[i] is not None:
                assert np.all(p[0] == perms[i])
            perms[i] = p[0]
            perms[i + 1] = p[1]
            new_W[i] = w
        self._W = new_W
        chi = self.chi
        for b, p in enumerate(perms):
            IdL = self.IdL[b]
            if IdL is not None:
                self.IdL[b] = np.nonzero(p == IdL)[0][0]
            IdR = self.IdR[b]
            if IdR is not None:
                IdR = IdR % chi[b]
                self.IdR[b] = np.nonzero(p == IdR)[0][0]
        # done

    def make_U(self, dt, approximation='II'):
        r"""Creates the U_I or U_II propagator.

        Approximations of MPO exponentials following :cite:`zaletel2015`.

        Parameters
        ----------
        dt : float|complex
            The time step per application of the propagator.
            Should be imaginary for real time evolution!
        approximation : ``'I' | 'II'``
            Selects the approximation, :meth:`make_U_I` (``'I'``) or :meth:`make_U_II` (``'II'``).

        Returns
        -------
        U : :class:`~tepy.networks.mpo.MPO`
            The propagator, i.e. approximation :math:`U ~= exp(H*dt)`
        """
        if approximation == 'II':
            return self.make_U_II(dt)
        elif approximation == 'I':
            return self.make_U_I(dt)
        raise ValueError(repr(approximation) + " not implemented")

    def make_U_I(self, dt):
        r"""Creates the :math:`U_I` propagator with `W_I` tensors.

        Parameters
        ----------
        dt : float|complex
            The time step per application of the propagator.
            Should be imaginary for real time evolution!

        Returns
        -------
        UI : :class:`~tenpy.networks.mpo.MPO`
            The propagator, i.e. approximation :math:`U_I ~= exp(H*dt)`
        """
        U = [
            self.get_W(i).astype(np.result_type(dt, self.dtype),
                                 copy=True).itranspose(['wL', 'wR', 'p', 'p*'])
            for i in range(self.L)
        ]

        IdLR = []
        for i in range(0, self.L):  # correct?
            U1 = U[i]
            U2 = U[(i + 1) % self.L]
            IdL = self.IdL[i + 1]
            IdR = self.IdR[i + 1]
            assert IdL is not None and IdR is not None
            U1[:, IdL, :, :] = U1[:, IdL, :, :] + dt * U1[:, IdR, :, :]
            keep = np.ones(U1.shape[1], dtype=bool)
            keep[IdR] = False
            U1.iproject(keep, 1)
            if self.finite and i + 1 == self.L:
                keep = np.ones(U2.shape[0], dtype=bool)
                assert self.IdR[0] is not None
                keep[self.IdR[0]] = False
            U2.iproject(keep, 0)

            if IdL > IdR:
                IdLR.append(IdL - 1)
            else:
                IdLR.append(IdL)

        IdL = self.IdL[0]
        IdR = self.IdR[0]
        assert IdL is not None and IdR is not None
        if IdL > IdR:
            IdLR_0 = IdL - 1
        else:
            IdLR_0 = IdL
        IdLR = [IdLR_0] + IdLR

        return MPO(self.sites, U, self.bc, IdLR, IdLR, np.inf)

    def make_U_II(self, dt):
        r"""Creates the :math:`U_II` propagator.

        Parameters
        ----------
        dt : float|complex
            The time step per application of the propagator. Should be imaginary for real time evolution!

        Returns
        -------
        U_II : :class:`~tenpy.networks.mpo.MPO`
            The propagator, i.e. approximation :math:`UII ~= exp(H*dt)`

        """
        dtype = np.result_type(dt, self.dtype)
        IdL = self.IdL
        IdR = self.IdR

        chinfo = self.chinfo
        trivial = chinfo.make_valid()
        U = []
        for i in range(0, self.L):
            labels = ['wL', 'wR', 'p', 'p*']
            W = self.get_W(i).itranspose(labels)
            assert np.all(W.qtotal == trivial)
            DL, DR, _, _ = W.shape
            Wflat = W.to_ndarray()
            proj_L = np.ones(DL, dtype=np.bool_)
            proj_L[IdL[i]] = False
            proj_L[IdR[i]] = False
            proj_R = np.ones(DR, dtype=np.bool_)
            proj_R[IdL[i + 1]] = False
            proj_R[IdR[i + 1]] = False

            #Extract (A, B, C, D)
            D = Wflat[IdL[i], IdR[i + 1], :, :]
            C = Wflat[IdL[i], proj_R, :, :]
            B = Wflat[proj_L, IdR[i + 1], :, :]
            A = Wflat[proj_L, :, :, :][:, proj_R, :, :]  # numpy indexing requires two steps

            W_II = make_W_II(dt, A, B, C, D)

            leg_L, leg_R, leg_p, leg_pconj = W.legs
            new_leg_L = npc.LegCharge.from_qflat(chinfo, [chinfo.make_valid()], leg_L.qconj)
            new_leg_L = new_leg_L.extend(leg_L.project(proj_L)[2])
            new_leg_R = npc.LegCharge.from_qflat(chinfo, [chinfo.make_valid()], leg_R.qconj)
            new_leg_R = new_leg_R.extend(leg_R.project(proj_R)[2])

            W_II = npc.Array.from_ndarray(
                W_II,
                [new_leg_L, new_leg_R, leg_p, leg_pconj],
                dtype=dtype,
                qtotal=trivial,
                labels=labels,
            )
            # TODO: could sort by charges.
            U.append(W_II)
        Id = [0] * (self.L + 1)
        return MPO(self.sites, U, self.bc, Id, Id, max_range=self.max_range)

    def expectation_value(self, psi, tol=1.e-10, max_range=100, init_env_data={}):
        """Calculate ``<psi|self|psi>/<psi|psi>`` (or density for infinite).

        For infinite MPS, it **assumes** that `self` is extensive, e.g. a Hamiltonian
        but not a unitary, and returns the expectation value *density*.
        For finite MPS, it just returns the total value.

        This function is just a small wrapper around :meth:`expectation_value_finite`,
        :meth:`expectation_value_powermethod` or :meth:`expectation_value_transfer_matrix`.

        Parameters
        ----------
        psi : :class:`~tenpy.networks.mps.MPS`
            The state in which to calculate the expectation value.
        tol, max_range :
            See  :meth:`expectation_value_powermethod`.
        init_env_data : dict
            Optional environment data, if known.

        Returns
        -------
        exp_val : float/complex
            The expectation value of `self` with respect to the state `psi`.
            For an infinite MPS: the (energy) density per site.
        """
        if self.finite:
            return self.expectation_value_finite(psi, **init_env_data)
        elif self.max_range is None or self.max_range > 10 * self.L:
            return self.expectation_value_TM(psi, tol=tol, **init_env_data)
        else:
            return self.expectation_value_power(psi, tol=tol, max_range=max_range,
                                                      **init_env_data)

    def expectation_value_finite(self, psi, init_env_data={}):
        """Calculate ``<psi|self|psi>/<psi|psi>`` for finite MPS.

        Parameters
        ----------
        psi : :class:`~tenpy.networks.mps.MPS`
            The state in which to calculate the expectation value.
        init_env_data : dict
            Optional environment data (for segment MPS).

        Returns
        -------
        exp_val : float/complex
            The expectation value of `self` with respect to the state `psi`
            (extensive, not the density).
        """
        if psi.bc == 'segment':
            if len(init_env_data) == 0:
                init_env_data['start_env_sites'] = 0
                warnings.warn("MPO.expectation_value(psi) with segment psi needs environments! "
                                "Can only estimate value completely ignoring contributions "
                                "across segment boundaries!")
        env = MPOEnvironment(psi, self, psi, **init_env_data)
        val = env.full_contraction(0)  # handles explicit_plus_hc
        return np.real_if_close(val)

    def expectation_value_TM(self, psi, tol=1.e-10, init_env_data={}):
        """Calculate ``<psi|self|psi>/<psi|psi> / L`` from the MPOTransferMatrix.

        Only for infinite MPS, and **assumes** that the Hamiltonian is an extensive sum of
        (quasi)local terms, and that the MPO has all :attr:`IdL` and :attr:`IdR` defined.

        Diagonalizing the :class:`MPOTransferMatrix` allows to find energy densities for infinite
        systems even for hamiltonians with infinite (exponentially decaying) range.


        Parameters
        ----------
        psi : :class:`~tenpy.networks.mps.MPS`
            The state in which to calculate the expectation value.
        tol : float
            Precision for finding the eigenvectors of the transfer matrix.
        init_env_data : dict
            Optional guess for the environment data.

        Returns
        -------
        exp_val : float/complex
            The expectation value density of `self` with respect to the state `psi`.
        """
        if psi.finite:
            raise ValueError("not infinite MPS")
        if np.linalg.norm(psi.norm_test()) > tol:
            psi = psi.copy()
            psi.canonical_form()
        guess = init_env_data.get('init_RP', None)
        TM = MPOTransferMatrix(self, psi, transpose=False, guess=guess)
        val, vec = TM.dominant_eigenvector(tol=tol)
        if abs(1. - val) > tol * 10.:
            logger.warning("MPOTransferMatrix eigenvalue not 1: got 1. - %.3e", 1. - val)
        E = TM.energy(vec) #  handles explicit_plus_hc
        return np.real_if_close(E)

    def expectation_value_power(self, psi, tol=1.e-10, max_range=100):
        """Calculate ``<psi|self|psi>/<psi|psi>`` with a power-method.

        Only for infinite MPS, and **assumes** that the Hamiltonian is an extensive sum of
        (quasi)local terms, and that the MPO has all :attr:`IdL` and :attr:`IdR` defined.
        Only for infinite MPS.

        Instead of diagonalizing the MPOTransferMatrix like :meth:`expectation_value_TM`, this
        method uses just considers terms of the MPO starting in the first unit cell and then
        continues to contract tensors until convergence. For infinite-range MPOs, this converges
        like a power-method (i.e. slower than :meth:`expectation_value_TM`), but for finite-range
        MPOs it's likely faster, and conceptually cleaner.

        Parameters
        ----------
        psi : :class:`~tenpy.networks.mps.MPS`
            The state in which to calculate the expectation value.
        tol : float
            For infinite MPO containing exponentially decaying long-range terms, stop evaluating
            further terms if the terms in `LP` have norm < `tol`.
        max_range : int
            Ignored for finite `psi`.
            Contract at most ``self.L * max_range`` sites, even if `tol` is not reached.
            In that case, issue a warning.

        Returns
        -------
        exp_val : float/complex
            The expectation value of `self` with respect to the state `psi`.
            For an infinite MPS: the density per site.
        """
        if psi.finite:
            raise ValueError("not infinite MPS")
        env = MPOEnvironment(psi, self, psi, start_env_sites=0)
        L = lcm(self.L, psi.L)
        LP0 = env.init_LP(0)
        masks_L_no_IdL = []
        masks_R_no_IdRL = []
        for i, W in enumerate(self._W):
            mask_L = np.ones(W.get_leg('wL').ind_len, np.bool_)
            mask_L[self.get_IdL(i)] = False
            masks_L_no_IdL.append(mask_L)
            mask_R = np.ones(W.get_leg('wR').ind_len, np.bool_)
            mask_R[self.get_IdL(i + 1)] = False
            mask_R[self.get_IdR(i)] = False
            masks_R_no_IdRL.append(mask_R)
        # contract first site with theta
        theta = psi.get_theta(0, 1)
        LP = npc.tensordot(LP0, theta, axes=['vR', 'vL'])
        LP = npc.tensordot(LP, self._W[0], axes=[['wR', 'p0'], ['wL', 'p*']])
        LP = npc.tensordot(LP, theta.conj(), axes=[['vR*', 'p'], ['vL*', 'p0*']])

        for i in range(1, max(max_range, 1) * L):
            i0 = i % self.L
            W = self.get_W(i)
            if i >= L:
                # have one full unit cell: don't use further terms starting with IdL
                mask_L = masks_L_no_IdL[i0]
                LP.iproject(mask_L, 'wR')
                W = W.copy()
                W.iproject(mask_L, 'wL')
            B = psi.get_B(i, form='B')
            LP = npc.tensordot(LP, B, axes=['vR', 'vL'])
            LP = npc.tensordot(LP, W, axes=[['wR', 'p'], ['wL', 'p*']])
            LP = npc.tensordot(LP, B.conj(), axes=[['vR*', 'p'], ['vL*', 'p*']])

            if i >= L - 1:
                RP = env.init_RP(i)
                current_value = npc.inner(LP,
                                          RP,
                                          axes=[['vR*', 'wR', 'vR'], ['vL*', 'wL', 'vL']],
                                          do_conj=False)
                LP_converged = LP.copy()
                LP_converged.iproject(masks_R_no_IdRL[i0], 'wR')
                if npc.norm(LP_converged) < tol:
                    break  # no more terms left
        else:  # no break
            msg = "Tolerance {0:.2e} not reached within {1:d} sites".format(tol, max_range)
            warnings.warn(msg, stacklevel=2)
        if self.explicit_plus_hc:
            current_value = current_value + np.conj(current_value)
        return np.real_if_close(current_value / L)

    def variance(self, psi, exp_val=None):
        """Calculate ``<psi|self^2|psi> - <psi|self|psi>^2``.

        Works only for finite systems. Ignores the :attr:`~tenpy.networks.mps.MPS.norm` of `psi`.

        .. todo ::
            This is a naive, expensive implementation contracting the full network.
            Try to follow :arXiv:`1711.01104` for a better estimate; would that even work in
            the infinite limit?

        Parameters
        ----------
        psi : :class:`~tenpy.networks.mps.MPS`
            State for which the variance should be taken.
        exp_val : float/complex | None
            The result of ``<psi|self|psi> = self.expectation_value(psi)`` if known;
            otherwise obtained from :meth:`expectation_value`.
            (Set this to 0 to obtain only the part ``<psi|self^2|psi>``.)
        """
        if self.bc != 'finite':
            raise ValueError("works only for finite systems")
        if self.L != psi.L:
            raise ValueError("expect same L")
        if psi._p_label != ['p']:
            raise NotImplementedError("not adjusted for non-standard MPS.")
        if self.explicit_plus_hc:
            raise NotImplementedError("not implemented for explicit_plus_hc flag")
        assert self.L >= 1
        if exp_val is None:
            exp_val = self.expectation_value(psi)

        th = psi.get_theta(0, n=1)
        W = self.get_W(0).take_slice(self.get_IdL(0), 'wL')
        contr = npc.tensordot(th, W.replace_label('wR', 'wR1'), axes=['p0', 'p*'])
        contr = npc.tensordot(contr, W.replace_label('wR', 'wR2'), axes=['p', 'p*'])
        contr = npc.tensordot(th.conj(), contr, axes=[['vL*', 'p0*'], ['vL', 'p']])
        for i in range(1, self.L):
            B = psi.get_B(i, form='B')
            W = self.get_W(i)
            contr = npc.tensordot(contr, B, axes=['vR', 'vL'])
            contr = npc.tensordot(contr,
                                  W.replace_label('wR', 'wR1'),
                                  axes=[['wR1', 'p'], ['wL', 'p*']])
            contr = npc.tensordot(contr,
                                  W.replace_label('wR', 'wR2'),
                                  axes=[['wR2', 'p'], ['wL', 'p*']])
            contr = npc.tensordot(contr, B.conj(), axes=[['vR*', 'p'], ['vL*', 'p*']])
        contr = contr.take_slice([self.get_IdR(self.L - 1)] * 2, ['wR1', 'wR2'])
        contr = npc.trace(contr, 'vR', 'vR*')
        return np.real_if_close(contr - exp_val**2)

    def dagger(self):
        """Return hermition conjugate copy of self."""
        # complex conjugate and transpose everything
        Ws = [w.conj().itranspose(['wL*', 'wR*', 'p', 'p*']) for w in self._W]
        # and now revert conjugation of the wL/wR legs
        # rename labels 'wL*' -> 'wL', 'wR*' -> 'wR'
        for w in Ws:
            w.ireplace_labels(['wL*', 'wR*'], ['wL', 'wR'])
        # flip charges and qconj back
        for i in range(self.L - 1):
            Ws[i].legs[1] = wR = Ws[i].legs[1].flip_charges_qconj()
            Ws[i + 1].legs[0] = wR.conj()
        Ws[-1].legs[1] = wR = Ws[-1].legs[1].flip_charges_qconj()
        if self.finite:
            Ws[0].legs[0] = Ws[0].legs[0].flip_charges_qconj()
        else:
            Ws[0].legs[0] = wR.conj()
        return MPO(self.sites, Ws, self.bc, self.IdL, self.IdR, self.max_range)

    def is_hermitian(self, eps=1.e-10, max_range=None):
        """Check if `self` is a hermitian MPO.

        Shorthand for ``self.is_equal(self.dagger(), eps, max_range)``.
        """
        return self.is_equal(self.dagger(), eps, max_range)

    def is_equal(self, other, eps=1.e-10, max_range=None):
        """Check if `self` and `other` represent the same MPO to precision `eps`.

        To compare them efficiently we view `self` and `other` as MPS and compare the overlaps
        ``abs(<self|self> + <other|other> - 2 Re(<self|other>)) < eps*(<self|self>+<other|other>)``

        Parameters
        ----------
        other : :class:`MPO`
            The MPO to compare to.
        eps : float
            Precision threshold what counts as zero.
        max_range : None | int
            Ignored for finite MPS; for finite MPS we consider only the terms contained in the
            sites with indices ``range(self.L + max_range)``.
            None defaults to :attr:`max_range` (or :attr:`L` in case this is infinite or None).

        Returns
        -------
        equal : bool
            Whether `self` equals `other` to the desired precision.
        """
        if self.finite:
            max_i = self.L
        else:
            if max_range is None:
                if self.max_range is None or self.max_range == np.inf:
                    max_range = self.L
                else:
                    max_range = self.max_range
            max_i = self.L + max_range

        def overlap(A, B):
            """<A|B> on sites 0 to max_i."""
            wA = A.get_W(0).take_slice([A.get_IdL(0)], ['wL']).conj()
            wB = B.get_W(0).take_slice([B.get_IdL(0)], ['wL'])
            trAdB = npc.tensordot(wA, wB, axes=[['p*', 'p'], ['p', 'p*']])  # wR* wR
            i = 0
            for i in range(1, max_i):
                trAdB = npc.tensordot(trAdB, A.get_W(i).conj(), axes=['wR*', 'wL*'])
                trAdB = npc.tensordot(trAdB,
                                      B.get_W(i),
                                      axes=[['wR', 'p*', 'p'], ['wL', 'p', 'p*']])
            trAdB = trAdB.itranspose(['wR*', 'wR'])[A.get_IdR(i), B.get_IdR(i)]
            return trAdB

        self_other = 2. * np.real(overlap(other, self))
        norms = overlap(self, self) + overlap(other, other)
        return abs(norms - self_other) < eps * abs(norms)

    def apply(self, psi, options):
        """Apply `self` to an MPS `psi` and compress `psi` in place.

        Options
        -------
        .. cfg:config :: ApplyMPO
            :include: VariationalApplyMPO, ZipUpApplyMPO

            compression_method : ``'SVD' | 'variational' | 'zip_up'``
                Mandatory.
                Selects the method to be used for compression.
                For the `SVD` compression, `trunc_params` is the only other option used.
            trunc_params : dict
                Truncation parameters as described in :cfg:config:`truncation`.


        Parameters
        ----------
        psi : :class:`~tenpy.networks.mps.MPS`
            The state to which `self` should be applied, in place.
        options : dict
            See above.
        """
        options = asConfig(options, "ApplyMPO")
        method = options['compression_method']
        trunc_params = options.subconfig('trunc_params')
        if method == 'SVD':
            self.apply_naively(psi)
            return psi.compress_svd(trunc_params)
        elif method == 'variational':
            from ..algorithms.mps_common import VariationalApplyMPO
            return VariationalApplyMPO(psi, self, options).run()
        elif method == 'zip_up':
            trunc_err = self.apply_zipup(psi, options)
            return trunc_err + psi.compress_svd(trunc_params)
        # TODO: zipup method infinite?
        raise ValueError("Unknown compression method: " + repr(method))

    def apply_naively(self, psi):
        """Applies an MPO to an MPS (in place) naively, without compression.

        This function simply contracts the `W` tensors of the MPO to the `B` tensors of the
        MPS, resulting in an MPS with bond dimension `self.chi * psi.chi`.

        .. warning ::
            This function sets only a wild *guess* for the new singular values.
            You should either compress the MPS or at least call
            :meth:`~tenpy.networks.mps.MPS.canonical_form`.
            If you use :meth:`apply` instead, this will be done automatically.

        Parameters
        ----------
        psi : :class:`~tenpy.networks.mps.MPS`
            The MPS to which `self` should be applied. Modified in place!
        """
        bc = psi.bc
        if bc != self.bc:
            raise ValueError("Boundary conditions of MPS and MPO are not the same")
        if psi.L != self.L:
            raise ValueError("Length of MPS and MPO not the same")
        for i in range(psi.L):
            B = npc.tensordot(psi.get_B(i, 'B'), self.get_W(i), axes=('p', 'p*'))
            if i == 0 and bc == 'finite':
                B = B.take_slice(self.get_IdL(i), 'wL')
                B = B.combine_legs(['wR', 'vR'], qconj=[-1])
                B.ireplace_labels(['(wR.vR)'], ['vR'])
                B.legs[B.get_leg_index('vR')] = B.get_leg('vR').to_LegCharge()
            elif i == psi.L - 1 and bc == 'finite':
                B = B.take_slice(self.get_IdR(i), 'wR')
                B = B.combine_legs(['wL', 'vL'], qconj=[1])
                B.ireplace_labels(['(wL.vL)'], ['vL'])
                B.legs[B.get_leg_index('vL')] = B.get_leg('vL').to_LegCharge()
            else:
                B = B.combine_legs([['wL', 'vL'], ['wR', 'vR']], qconj=[+1, -1])
                B.ireplace_labels(['(wL.vL)', '(wR.vR)'], ['vL', 'vR'])
                B.legs[B.get_leg_index('vL')] = B.get_leg('vL').to_LegCharge()
                B.legs[B.get_leg_index('vR')] = B.get_leg('vR').to_LegCharge()
            psi.set_B(i, B, 'B')

        if bc == 'infinite':
            # calculate (rather arbitrary) guess for S[0] (no we don't like it either)
            weight = np.ones(self.get_W(0).shape[self.get_W(0).get_leg_index('wL')]) * 0.05
            weight[self.get_IdL(0)] = 1
            weight = weight / np.linalg.norm(weight)
            S0 = np.kron(weight, psi.get_SL(0))  # order dictated by '(wL,vL)'
        else:
            S0 = np.ones(psi.get_B(0, None).get_leg('vL').ind_len)
        psi.set_SL(0, S0)
        for i in range(psi.L):
            psi.set_SR(i, np.ones(psi.get_B(i, None).get_leg('vR').ind_len))

    def apply_zipup(self, psi, options):
        """Applies an MPO to an MPS (in place) with the zip-up method.

        Described in Ref. :cite:`stoudenmire2010`.

        The 'W' tensors are contracted to the 'B' tensors with intermediate SVD
        compressions, truncated to bond dimensions `chi_max * m_temp`.

        .. warning ::
            The MPS afterwards is only approximately in canonical form
            (under the assumption that self is close to unity).
            You should either compress the MPS or at least call
            :meth:`~tenpy.networks.mps.MPS.canonical_form`.
            If you use :meth:`apply` instead, this will be done automatically.

        Parameters
        ----------
        psi : :class:`~tenpy.networks.mps.MPS`
            The MPS to which `self` should be applied. Modified in place!
        trunc_params : dict
            Truncation parameters as described in :cfg:config:`truncation`.


        Options
        -------
        .. cfg:config :: ZipUpApplyMPO

            trunc_params : dict
                Truncation parameters as described in :cfg:config:`truncation`.
            m_temp: int
                bond dimension will be truncated to `m_temp * chi_max`
            trunc_weight: float
                reduces cut for Schmidt values to `trunc_weight * svd_min`
        """
        options = asConfig(options, "zip_up")
        m_temp = options.get('m_temp', 2)
        trunc_weight = options.get('trunc_weight', 1.)
        trunc_params = options.subconfig('trunc_params')
        relax_trunc = trunc_params.copy()  # relaxed truncation criteria
        relax_trunc['chi_max'] *= m_temp
        if 'svd_min' in relax_trunc.keys():
            relax_trunc['svd_min'] *= trunc_weight
        trunc_err = TruncationError()
        bc = psi.bc
        if bc != self.bc:
            raise ValueError("Boundary conditions of MPS and MPO are not the same")
        if psi.L != self.L:
            raise ValueError("Length of MPS and MPO not the same")
        if bc != 'finite':
            raise ValueError("Only finite boundary conditions implemented")
        for i in range(psi.L):
            B = npc.tensordot(psi.get_B(i, 'B'), self.get_W(i), axes=('p', 'p*'))
            if i == 0 and bc == 'finite':
                B = B.take_slice(self.get_IdL(i), 'wL')
                B = B.combine_legs([['vL', 'p'], ['wR', 'vR']], qconj=[+1, -1])
                U, S, VH, err, norm_new = svd_theta(B, relax_trunc)
                trunc_err += err
                psi.norm *= norm_new
                U = U.split_legs()
                VH = VH.split_legs()
                VH.iscale_axis(S, 'vL')
                psi.set_SR(i, S)
                psi.set_B(i, U, 'A')
            elif i == psi.L - 1 and bc == 'finite':
                B = npc.tensordot(VH, B, axes=(['wR', 'vR'], ['wL', 'vL']))
                B = B.take_slice(self.get_IdR(i), 'wR')
                B = B.combine_legs(['vL', 'p'], qconj=[-1])
                U, S, VH, err, norm_new = svd_theta(B, relax_trunc)
                trunc_err += err
                psi.norm *= norm_new
                U = U.split_legs()
                psi.set_SR(i, S)
                psi.set_B(i, U, 'A')
            else:
                B = npc.tensordot(VH, B, axes=(['wR', 'vR'], ['wL', 'vL']))
                B = B.combine_legs([['vL', 'p'], ['wR', 'vR']], qconj=[1, -1])
                U, S, VH, err, norm_new = svd_theta(B, relax_trunc)
                trunc_err += err
                psi.norm *= norm_new
                U = U.split_legs()
                VH = VH.split_legs()
                VH.iscale_axis(S, 'vL')
                psi.set_SR(i, S)
                psi.set_B(i, U, 'A')

        return trunc_err

    def get_grouped_mpo(self, blocklen):
        """group each `blocklen` subsequent tensors and  return result as a new MPO.

        .. deprecated :: 0.5.0
            Make a copy and use :meth:`group_sites` instead.
        """
        msg = "Use functions from `tenpy.algorithms.exact_diag.ExactDiag.from_H_mpo` instead"
        warnings.warn(msg, FutureWarning, 2)
        from copy import deepcopy
        groupedMPO = deepcopy(self)
        groupedMPO.group_sites(n=blocklen)
        return (groupedMPO)

    def get_full_hamiltonian(self, maxsize=1e6):
        """extract the full Hamiltonian as a ``d**L``x``d**L`` matrix.

        .. deprecated :: 0.5.0
            Use :meth:`tenpy.algorithms.exact_diag.ExactDiag.from_H_mpo` instead.
        """
        msg = "Use functions from `tenpy.algorithms.exact_diag.ExactDiag.from_H_mpo` instead"
        warnings.warn(msg, FutureWarning, 2)
        if (self.dim[0]**(2 * self.L) > maxsize):
            print('Matrix dimension exceeds maxsize')
            return np.zeros(1)
        singlesitempo = self.get_grouped_mpo(self.L)
        # Note: the trace works only for 'finite' boundary conditions
        # where the legs are trivial - otherwise it would give 0 or even raise an error!
        return npc.trace(singlesitempo.get_W(0), axes=[['wL'], ['wR']])

    def _to_valid_index(self, i, bond=False):
        """Make sure `i` is a valid index (depending on `self.bc`)."""
        if not self.finite:
            return i % self.L
        if i < 0:
            i += self.L
        if i >= self.L + int(bond) or i < 0:
            raise KeyError("i = {0:d} out of bounds for finite MPO".format(i))
        return i

    @staticmethod
    def _get_Id(Id, L):
        """parse the IdL or IdR argument of __init__"""
        if Id is None:
            return [None] * (L + 1)
        try:
            Id = list(Id)
        except TypeError:
            return [Id] * (L + 1)
        if len(Id) != L + 1:
            raise ValueError("expected list with L+1={0:d} entries".format(L + 1))
        return Id

    def __add__(self, other):
        """Return an MPO representing `self + other`.

        Requires both `self` and `other` to be in standard sum form with `IdL` and `IdR` being set.

        This is a naive, block-wise addition without any compression!

        Parameters
        ----------
        other : :class:`MPO`
            MPO to be added to `self`.

        Returns
        -------
        sum_mpo : :class:`MPO`
            The sum `self + other`.
        """
        L = self.L
        assert self.bc == other.bc
        assert other.L == L

        ps = [self._get_block_projections(i) for i in range(L + 1)]
        po = [other._get_block_projections(i) for i in range(L + 1)]

        def block(of, l, r):
            block_, pl, pr = of
            l = pl[l]
            r = pr[r]
            if l is None or r is None:
                return None
            # else
            return block_[l, r]

        # l/r = left/rigth,  s/o = self/other
        Ws = []
        IdL = [None] * (L + 1)
        IdL[0] = 0
        IdR = [None] * (L + 1)
        IdR[-1] = -1
        for i in range(L):
            ws = self._W[i].itranspose(['wL', 'wR', 'p', 'p*'])
            wo = other._W[i].itranspose(['wL', 'wR', 'p', 'p*'])
            s = (ws, ps[i], ps[i + 1])
            o = (wo, po[i], po[i + 1])
            onsite = add_with_None_0(block(s, 0, 2), block(o, 0, 2))

            w_grid = [
                [block(s, 0, 0), block(s, 0, 1), block(o, 0, 1), onsite        ],
                [None,           block(s, 1, 1), None,           block(s, 1, 2)],
                [None,           None,           block(o, 1, 1), block(o, 1, 2)],
                [None,           None,           None,           block(s, 2, 2)]
            ]  # yapf: disable
            w_grid = np.array(w_grid, dtype=object)
            if w_grid[0, 0] is None:
                w_grid[0, 0] = block(o, 0, 0)
            if w_grid[0, 0] is not None:
                IdL[i + 1] = 0
            if w_grid[-1, -1] is None:
                w_grid[-1, -1] = block(o, 2, 2)
            if w_grid[-1, -1] is not None:
                IdR[i] = -1
            # now drop rows and columns which are completely zero
            w_is_None = np.array([[(w is None) for w in w_row] for w_row in w_grid], dtype=bool)
            w_grid = w_grid[np.logical_not(np.all(w_is_None, 1)), :]
            w_grid = w_grid[:, np.logical_not(np.all(w_is_None, 0))]
            Ws.append(npc.grid_concat(w_grid, [0, 1]))
        if self.max_range is not None and other.max_range is not None:
            max_range = max(self.max_range, other.max_range)
        else:
            max_range = None
        return MPO(self.sites, Ws, self.bc, IdL, IdR, max_range)

    def _get_block_projections(self, i):
        """projecteions onto (IdL, other, IdR) on bond `i` in range(0, L+1)"""
        if self.finite:  # allows i = L for finite bc
            if i < self.L:
                length = self._W[i].get_leg('wL').ind_len
            else:
                assert i == self.L
                length = self._W[i - 1].get_leg('wR').ind_len
        else:
            i = i % self.L
            length = self._W[i].get_leg('wL').ind_len
        IdL = self.IdL[i]
        IdR = self.IdR[i]
        proj_other = np.ones(length, np.bool_)
        if IdL is None:
            proj_IdL = None
        else:
            proj_IdL = np.zeros(length, np.bool_)
            proj_IdL[IdL] = True
            proj_other[IdL] = False
        if IdR is None:
            proj_IdR = None
        else:
            proj_IdR = np.zeros(length, np.bool_)
            proj_IdR[IdR] = True
            proj_other[IdR] = False
            assert IdR != IdL
        if length == int(IdL is not None) + int(IdR is not None):
            proj_other = None
        return (proj_IdL, proj_other, proj_IdR)


def make_W_II(t, A, B, C, D):
    r"""W_II approx to exp(t H) from MPO parts (A, B, C, D).

    Get the W_II approximation of :cite:`zaletel2015`.

    In the paper, we have two formal parameter "phi_{r/c}" which satisfies
    :math:`\phi_r^2 = phi_c^2 = 0`.  To implement this, we temporarily extend the virtual Hilbert
    space with two hard-core bosons "br, bl". The components of Eqn (11) can be computed for each
    index of the virtual row/column independently
    The matrix exponential is done in the hard-core extended Hilbert space

    Parameters
    ----------
    t : float
        The time step per application of the propagator.
        Should be imaginary for real time evolution!
    A, B, C, D :  :class:`numpy.ndarray`
        Blocks of the MPO tensor to be exponentiated, as defined in :cite:`zaletel2015`.
        Legs ``'wL', 'wR', 'p', 'p*'``; legs projected to a single IdL/IdR can be dropped.
    """
    tC = np.sqrt(np.abs(t))  #spread time step across B, C
    tB = t / tC
    d = D.shape[0]

    #The virtual size of W is  (1+Nr, 1+Nc)
    Nr = A.shape[0]
    Nc = A.shape[1]
    W = np.zeros((1 + Nr, 1 + Nc, d, d), dtype=np.result_type(D, t))

    Id_ = np.array([[1, 0], [0, 1]])  #2x2 operators in a hard-core boson space
    b = np.array([[0, 0], [1, 0]])

    Id = np.kron(Id_, Id_)  #4x4 operators in the 2x hard core boson space
    Br = np.kron(b, Id_)
    Bc = np.kron(Id_, b)
    Brc = np.kron(b, b)
    for r in range(Nr):  #double loop over row / column of A
        for c in range(Nc):
            #Select relevent part of virtual space and extend by hardcore bosons
            h = np.kron(Brc, A[r, c, :, :]) + np.kron(Br, tB * B[r, :, :]) + np.kron(
                Bc, tC * C[c, :, :]) + t * np.kron(Id, D)
            w = expm(h)  #Exponentiate in the extended Hilbert space
            w = w.reshape((2, 2, d, 2, 2, d))
            w = w[:, :, :, 0, 0, :]
            W[1 + r, 1 + c, :, :] = w[1, 1]  # extracts relevant parts according to Eqn 11
            if c == 0:
                W[1 + r, 0] = w[1, 0]
            if r == 0:
                W[0, 1 + c] = w[0, 1]
                if c == 0:
                    W[0, 0] = w[0, 0]
        if Nc == 0:  #technically only need one boson
            h = np.kron(Br, tB * B[r, :, :]) + t * np.kron(Id, D)
            w = expm(h)
            w = w.reshape((2, 2, d, 2, 2, d))
            w = w[:, :, :, 0, 0, :]
            W[1 + r, 0] = w[1, 0]
            if r == 0:
                W[0, 0] = w[0, 0]
    if Nr == 0:
        for c in range(Nc):
            h = np.kron(Bc, tC * C[c, :, :]) + t * np.kron(Id, D)
            w = expm(h)
            w = w.reshape((2, 2, d, 2, 2, d))
            w = w[:, :, :, 0, 0, :]
            W[0, 1 + c] = w[0, 1]
            if c == 0:
                W[0, 0] = w[0, 0]
        if Nc == 0:
            W = expm(t * D).reshape([1, 1, d, d])
    return W


class MPOGraph:
    """Representation of an MPO by a graph, based on a 'finite state machine'.

    This representation is used for building H_MPO from the interactions.
    The idea is to view the MPO as a kind of 'finite state machine'.
    The **states** or **keys** of this finite state machine life on the MPO bonds *between* the
    `Ws`. They label the indices of the virtul bonds of the MPOs, i.e., the indices on legs
    ``wL`` and ``wR``. They can be anything hash-able like a ``str``, ``int`` or a tuple of them.

    The **edges** of the graph are the entries ``W[keyL, keyR]``, which itself are onsite operators
    on the local Hilbert space. The indices `keyL` and `keyR` correspond to the legs ``'wL', 'wR'``
    of the MPO. The entry ``W[keyL, keyR]`` connects the state ``keyL`` on bond ``(i-1, i)``
    with the state ``keyR`` on bond ``(i, i+1)``.

    The keys ``'IdR'`` (for 'idenity left') and ``'IdR'`` (for 'identity right') are reserved to
    represent only ``'Id'`` (=identity) operators to the left and right of the bond, respectively.

    .. todo ::
        might be useful to add a "cleanup" function which removes operators cancelling each other
        and/or unused states. Or better use a 'compress' of the MPO?

    Parameters
    ----------
    sites : list of :class:`~tenpy.models.lattice.Site`
        Local sites of the Hilbert space.
    bc : {'finite', 'infinite'}
        MPO boundary conditions.
    max_range : int | np.inf | None
        Maximum range of hopping/interactions (in unit of sites) of the MPO. ``None`` for unknown.

    Attributes
    ----------
    sites : list of :class:`~tenpy.models.lattice.Site`
        Defines the local Hilbert space for each site.
    chinfo : :class:`~tenpy.linalg.np_conserved.ChargeInfo`
        The nature of the charge.
    bc : {'finite', 'infinite'}
        MPO boundary conditions.
    max_range : int | np.inf | None
        Maximum range of hopping/interactions (in unit of sites) of the MPO. ``None`` for unknown.
    states : list of set of keys
        ``states[i]`` gives the possible keys at the virtual bond ``(i-1, i)`` of the MPO.
        `L+1` enries.
    graph : list of dict of dict of list of tuples
        For each site `i` a dictionary ``{keyL: {keyR: [(opname, strength)]}}`` with
        ``keyL in states[i]`` and ``keyR in states[i+1]``.
    _grid_legs : None | list of LegCharge
        The charges for the MPO
    """
    def __init__(self, sites, bc='finite', max_range=None):
        self.sites = list(sites)
        self.chinfo = self.sites[0].leg.chinfo
        self.bc = bc
        self.max_range = max_range
        # empty graph
        self.states = [set() for _ in range(self.L + 1)]
        self.graph = [{} for _ in range(self.L)]
        self._ordered_states = None
        self.test_sanity()

    @classmethod
    def from_terms(cls, terms, sites, bc, insert_all_id=True):
        """Initialize an :class:`MPOGraph` from OnsiteTerms and CouplingTerms.

        Parameters
        ----------
        terms : iterable of ``tenpy.networks.terms.*Terms`` classes
            Entries can be :class:`~tenpy.networks.terms.OnsiteTerms`,
            :class:`~tenpy.networks.terms.CouplingTerms`,
            :class:`~tenpy.networks.terms.MultiCouplingTerms` or
            :class:`~tenpy.networks.terms.ExponentialCouplingTerms`.
            All the entries get added to the new :class:`MPOGraph`.
        sites : list of :class:`~tenpy.networks.site.Site`
            Local sites of the Hilbert space.
        bc : ``'finite' | 'infinite'``
            MPO boundary conditions.
        insert_all_id : bool
            Whether to insert identities such that `IdL` and `IdR` are defined on each bond.
            See :meth:`add_missing_IdL_IdR`.

        Returns
        -------
        graph : :class:`MPOGraph`
            Initialized with the given terms.

        See also
        --------
        from_term_list :
            equivalent for representation by :class:`~tenpy.networks.terms.TermList`.
        """
        max_range = max([t.max_range() for t in terms])
        graph = cls(sites, bc, max_range)
        for term in terms:
            term.add_to_graph(graph)
        graph.add_missing_IdL_IdR(insert_all_id)
        return graph

    @classmethod
    def from_term_list(cls, term_list, sites, bc, insert_all_id=True):
        """Initialize from a list of operator terms and prefactors.

        Parameters
        ----------
        term_list : :class:`~tenpy.networks.mps.TermList`
            Terms to be added to the MPOGraph.
        sites : list of :class:`~tenpy.networks.site.Site`
            Local sites of the Hilbert space.
        bc : ``'finite' | 'infinite'``
            MPO boundary conditions.
        insert_all_id : bool
            Whether to insert identities such that `IdL` and `IdR` are defined on each bond.
            See :meth:`add_missing_IdL_IdR`.

        Returns
        -------
        graph : :class:`MPOGraph`
            Initialized with the given terms.

        See also
        --------
        from_terms : equivalent for other representation of terms.
        """
        ot_ct = term_list.to_OnsiteTerms_CouplingTerms(sites)
        return cls.from_terms(ot_ct, sites, bc, insert_all_id)

    def test_sanity(self):
        """Sanity check, raises ValueErrors, if something is wrong."""
        assert len(self.graph) == self.L
        assert len(self.states) == self.L + 1
        if self.bc not in MPO._valid_bc:
            raise ValueError("invalid MPO boundary conditions: " + repr(self.bc))
        for i, site in enumerate(self.sites):
            if site.leg.chinfo != self.chinfo:
                raise ValueError("invalid ChargeInfo for site {i:d}".format(i=i))
            stL, stR = self.states[i:i + 2]
            # check graph
            gr = self.graph[i]
            for keyL in gr:
                assert keyL in stL
                for keyR in gr[keyL]:
                    assert keyR in stR
                    for opname, strength in gr[keyL][keyR]:
                        assert site.valid_opname(opname)
        # done

    @property
    def L(self):
        """Number of physical sites; for infinite boundaries the length of the unit cell."""
        return len(self.sites)

    def add(self, i, keyL, keyR, opname, strength, check_op=True, skip_existing=False):
        """Insert an edge into the graph.

        Parameters
        ----------
        i : int
            Site index at which the edge of the graph is to be inserted.
        keyL : hashable
            The state at bond (i-1, i) to connect from.
        keyR : hashable
            The state at bond (i, i+1) to connect to.
        opname : str
            Name of the operator.
        strength : str
            Prefactor of the operator to be inserted.
        check_op : bool
            Whether to check that 'opname' exists on the given `site`.
        skip_existing : bool
            If ``True``, skip adding the graph node if it exists (with same keys and `opname`).
        """
        i = i % self.L
        if check_op:
            if not self.sites[i].valid_opname(opname):
                raise ValueError("operator {0!r} not existent on site {1:d}".format(opname, i))
        G = self.graph[i]
        if keyL not in self.states[i]:
            self.states[i].add(keyL)
        if keyR not in self.states[i + 1]:
            self.states[i + 1].add(keyR)
        D = G.setdefault(keyL, {})
        if keyR not in D:
            D[keyR] = [(opname, strength)]
        else:
            entry = D[keyR]
            if not skip_existing or not any([op == opname for op, _ in entry]):
                entry.append((opname, strength))

    def add_string_left_to_right(self, i, j, key, opname='Id', check_op=True, skip_existing=True):
        r"""Insert a bunch of edges for an 'operator string' into the graph.

        Terms like :math:`S^z_i S^z_j` actually stand for
        :math:`S^z_i \otimes \prod_{i < k < j} \mathbb{1}_k \otimes S^z_j`.
        This function adds the :math:`\mathbb{1}` terms to the graph.

        Parameters
        ----------
        i, j: int
            An edge is inserted on all sites between `i` and `j`, `i < j`.
            `j` can be larger than :attr:`L`, in which case the operators are supposed to act on
            different MPS unit cells.
        key: tuple
            The key at bond (i+1, i) to connect from.
        opname : str
            Name of the operator to be used for the string.
            Useful for the Jordan-Wigner transformation to fermions.
        skip_existing : bool
            Whether existing graph nodes should be skipped.

        Returns
        -------
        key_i : tuple
            The `key` on the right of site i we connected to.
        """
        if j <= i:
            raise ValueError("j <= i not allowed")
        keyL = keyR = key
        for k in range(i + 1, j):
            if (k - i) % self.L == 0:
                # necessary to extend key because keyL is already in use at this bond
                keyR = keyL + (k, opname, opname)  # same structure as for other standard keys
                # (i, op_i, op_str_right_of_i) e.g. in MultiCouplingTerms.add_to_graph
            k = k % self.L
            if not self.has_edge(k, keyL, keyR):
                self.add(k, keyL, keyR, opname, 1., check_op=check_op, skip_existing=skip_existing)
            keyL = keyR
        return keyL

    def add_string_right_to_left(self, j, i, key, opname='Id', check_op=True, skip_existing=True):
        r"""Insert a bunch of edges for an 'operator string' into the graph.

        Similar as :meth:`add_string_left_to_right`, but in the other direction.

        Parameters
        ----------
        j, i: int
            An edge is inserted on all sites between `i` and `j`, `i < j`.
            Note the switched argument order compared to :meth:`add_string_left_to_right`.
        key: tuple
            The key at bond (j-1, j) to connect from.
        opname : str
            Name of the operator to be used for the string.
            Useful for the Jordan-Wigner transformation to fermions.
        skip_existing : bool
            Whether existing graph nodes should be skipped.

        Returns
        -------
        key_i : hashable
            The `key` on the right of site i we connected to.
        """
        if j <= i:
            raise ValueError("j <= i not allowed")
        keyL = keyR = key
        for k in range(j - 1, i, -1):
            if (j - k) % self.L == 0:
                # necessary to extend key because keyR is already in use at this bond
                keyL = keyR + (k, opname, opname)
            k = k % self.L
            if not self.has_edge(k, keyL, keyR):
                self.add(k, keyL, keyR, opname, 1., check_op=check_op, skip_existing=skip_existing)
            keyR = keyL
        return keyR

    def add_missing_IdL_IdR(self, insert_all_id=True):
        """Add missing identity ('Id') edges connecting ``'IdL'->'IdL' and ``'IdR'->'IdR'``.

        This function should be called *after* all other operators have been inserted.

        Parameters
        ----------
        insert_all_id : bool
            If ``True``, insert 'Id' edges on *all* bonds.
            If ``False`` and boundary conditions are finite, only insert
            ``'IdL'->'IdL'`` to the left of the rightmost existing 'IdL' and
            ``'IdR'->'IdR'`` to the right of the leftmost existing 'IdR'.
            The latter avoid "dead ends" in the MPO, but some functions (like `make_WI`) expect
            'IdL'/'IdR' to exist on all bonds.
        """
        if self.bc == 'infinite' or insert_all_id:
            max_IdL = self.L  # add identities for all sites
            min_IdR = 0
        else:
            max_IdL = max([0] + [i for i, s in enumerate(self.states[:-1]) if 'IdL' in s])
            min_IdR = min([self.L] + [i for i, s in enumerate(self.states[:-1]) if 'IdR' in s])
        for k in range(0, max_IdL):
            if not self.has_edge(k, 'IdL', 'IdL'):
                self.add(k, 'IdL', 'IdL', 'Id', 1.)
        for k in range(min_IdR, self.L):
            if not self.has_edge(k, 'IdR', 'IdR'):
                self.add(k, 'IdR', 'IdR', 'Id', 1.)
        # done

    def has_edge(self, i, keyL, keyR):
        """True if there is an edge from `keyL` on bond (i-1, i) to `keyR` on bond (i, i+1)."""
        return keyR in self.graph[i].get(keyL, [])

    def build_MPO(self, Ws_qtotal=None):
        """Build the MPO represented by the graph (`self`).

        Parameters
        ----------
        Ws_qtotal : None | (list of) charges
            The `qtotal` for each of the Ws to be generated, default (``None``) means 0 charge.
            A single qtotal holds for each site.

        Returns
        -------
        mpo : :class:`MPO`
            the MPO which self represents.
        """
        self.test_sanity()
        # pre-work: generate the grid
        self._set_ordered_states()
        grids = self._build_grids()
        IdL = [s.get('IdL', None) for s in self._ordered_states]
        IdR = [s.get('IdR', None) for s in self._ordered_states]
        legs, Ws_qtotal = self._calc_legcharges(Ws_qtotal)
        H = MPO.from_grids(self.sites, grids, self.bc, IdL, IdR, Ws_qtotal, legs, self.max_range)
        return H

    def __repr__(self):
        return "<MPOGraph L={L:d}>".format(L=self.L)

    def __str__(self):
        """string showing the graph for debug output."""
        res = []
        for i in range(self.L):
            G = self.graph[i]
            strs = []
            for keyL in self.states[i]:
                s = [repr(keyL)]
                s.append("-" * len(s[-1]))
                D = G.get(keyL, [])
                for keyR in D:
                    s.append(repr(keyR) + ":")
                    for optuple in D[keyR]:
                        s.append("  " + repr(optuple))
                strs.append("\n".join(s))
            res.append(vert_join(strs, delim='|'))
            res.append('')
        # & states on last MPO bond
        res.append(vert_join([repr(keyR) for keyR in self.states[-1]], delim=' |'))
        return '\n'.join(res)

    def _set_ordered_states(self):
        """Define an ordering of the 'states' on each MPO bond.

        Set ``self._ordered_states`` to a list of dictionaries ``{state: index}``.
        """
        res = self._ordered_states = []
        for s in self.states:
            d = {}
            for i, key in enumerate(sorted(s, key=_mpo_graph_state_order)):
                d[key] = i
            res.append(d)

    def _build_grids(self):
        """translate the graph dictionaries into grids for the `Ws`."""
        states = self._ordered_states
        assert (states is not None)  # make sure that _set_ordered_states was called
        grids = []
        for i in range(self.L):
            stL, stR = states[i:i + 2]
            graph = self.graph[i]  # ``{keyL: {keyR: [(opname, strength)]}}``
            grid = [None] * len(stL)
            for keyL, a in stL.items():
                row = [None] * len(stR)
                for keyR, lst in graph[keyL].items():
                    b = stR[keyR]
                    row[b] = lst
                grid[a] = row
            grids.append(grid)
        return grids

    def _calc_legcharges(self, Ws_qtotal):
        """Obtain charges for the virtual legs of the MPO.

        Should only be called after :meth:`_set_ordered_states`.

        Parameters
        ----------
        Ws_qtotal : None | (list of) charges
            The `qtotal` for each of the Ws to be generated, default (``None``) means 0 charge.
            A single qtotal holds for each site.

        Returns
        -------
        legs : list of :class:`~tenpy.linalg.charge.LegCharge`
            LegCharges to be used on each bond, `L+1` entries.
            Entry `i` contains the 'wL' leg of `W[i]`,
            entry `i+1` needs to be conjugated to be used as `wR` leg of `W[i]`.
        Ws_qtotal :  list of qtotal
            Same as argument, but parsed to a list of L charges defaulting to zeros.
        """
        L = self.L
        states = self._ordered_states
        sites = self.sites
        infinite = (self.bc == 'infinite')
        chinfo = self.chinfo

        if Ws_qtotal is None:
            Ws_qtotal = [chinfo.make_valid()] * L
        else:
            Ws_qtotal = chinfo.make_valid(Ws_qtotal)
            if Ws_qtotal.ndim == 1:
                Ws_qtotal = [Ws_qtotal] * L

        charges = [[None] * len(st) for st in states]
        charges[0][states[0]['IdL']] = chinfo.make_valid(None)  # default charge = 0.
        if infinite:
            charges[-1] = charges[0]  # bond is identical

        def travel_q_LR(i, keyL):
            """Transport charges from left to right through the MPO graph.

            Inspect graph edges on site `i` starting on the left with `keyL` and add charges
            for all connections to the right.
            Originally we recursively transported charges from there, but now this is done
            iteratively to avoid the maximum recursion limit in python for large systems.
            """
            stack = []
            stack.append((i, keyL))
            while len(stack):
                i, keyL = stack.pop(-1)  # We are replacing system stack with one of our own
                l = states[i][keyL]
                site = sites[i]
                st_r = states[i + 1]
                ch_r = charges[i + 1]
                # charge rule: q_left - q_right + op_qtotal = Ws_qtotal
                qL_Wq = charges[i][l] - Ws_qtotal[i]  # q_left - Ws_qtotal
                edges = self.graph[i][keyL]
                edge_stack = []
                for keyR, ops in edges.items():
                    r = st_r[keyR]
                    qR = ch_r[r]
                    if qR is None:
                        op_qtotal = site.get_op(ops[0][0]).qtotal
                        ch_r[r] = qL_Wq + op_qtotal  # solve chargerule for q_right
                        if infinite or i + 1 < L:
                            edge_stack.append(((i + 1) % L, keyR))
                stack = edge_stack + stack

        travel_q_LR(0, 'IdL')

        # now we can still have unknown edges in the case of "dead ends" in the MPO graph.

        def travel_q_RL(i, keyL):
            """Transport charges from the right to left through the MPO graph.

            Inspect graph edges on site `i` starting on the left with 'keyL', where
            the charge needs to be determined. If one of them has a charge defined on the right,
            use it to determine the charge for keyL and return True.
            If none of them has the charge defined, return False.
            """
            l = states[i][keyL]
            site = sites[i]
            st_r = states[i + 1]
            ch_r = charges[i + 1]
            # charge rule: q_left - q_right + op_qtotal = Ws_qtotal
            Wq = Ws_qtotal[i]  # q_left - Ws_qtotal
            edges = self.graph[i][keyL]
            for keyR, ops in edges.items():
                r = st_r[keyR]
                qR = ch_r[r]
                if qR is not None:
                    op_qtotal = site.get_op(ops[0][0]).qtotal
                    charges[i][l] = Wq + qR - op_qtotal  # solve chargerule for q_left
                    break
            else:  # no break
                return False
            return True

        if not infinite and any([ch is None for ch in charges[-1]]):
            raise ValueError("can't determine all charges on the very right leg of the MPO!")

        max_checks = 1000  # Hard-coded since for a properly set-up MPO graph, this loop will
        # terminate after one iteration
        for _ in range(max_checks):
            repeat = False
            for i in reversed(range(L)):
                ch = charges[i]
                for keyL, l in states[i].items():
                    if ch[l] is None:
                        if not travel_q_RL(i, keyL):
                            repeat = True  # couldn't find it out.
            if not repeat:
                break
        else:  # no break
            raise ValueError("MPOGraph with dead ends: can't determine charges")
        # have all charges determined
        # convert to LegCharges
        legs = []
        for ch in charges:
            ch = chinfo.make_valid(ch)
            leg = npc.LegCharge.from_qflat(chinfo, ch, qconj=+1)
            legs.append(leg)
        if infinite:
            legs[-1] = legs[0]  # identical charges
        return legs, Ws_qtotal


class MPOEnvironment(MPSEnvironment):
    """Stores partial contractions of :math:`<bra|H|ket>` for an MPO `H`.

    The network for a contraction :math:`<bra|H|ket>` of an MPO `H` between two MPS looks like::

        |     .------>-M[0]-->-M[1]-->-M[2]-->- ...  ->--.
        |     |        |       |       |                 |
        |     |        ^       ^       ^                 |
        |     |        |       |       |                 |
        |     LP[0] ->-W[0]-->-W[1]-->-W[2]-->- ...  ->- RP[-1]
        |     |        |       |       |                 |
        |     |        ^       ^       ^                 |
        |     |        |       |       |                 |
        |     .------<-N[0]*-<-N[1]*-<-N[2]*-<- ...  -<--.

    We use the following label convention (where arrows indicate `qconj`)::

        |    .-->- vR           vL ->-.
        |    |                        |
        |    LP->- wR           wL ->-RP
        |    |                        |
        |    .--<- vR*         vL* -<-.

    To avoid recalculations of the whole network e.g. in the DMRG sweeps,
    we store the contractions up to some site index in this class.
    For ``bc='finite','segment'``, the very left and right part ``LP[0]`` and
    ``RP[-1]`` are trivial and don't change in the DMRG algorithm,
    but for iDMRG (``bc='infinite'``) they are also updated
    (by inserting another unit cell to the left/right).

    The MPS `bra` and `ket` have to be in canonical form.
    All the environments are constructed without the singular values on the open bond.
    In other words, we contract left-canonical `A` to the left parts `LP`
    and right-canonical `B` to the right parts `RP`.


    Parameters
    ----------
    bra : :class:`~tenpy.networks.mps.MPS`
        The MPS to project on. Should be given in usual 'ket' form;
        we call `conj()` on the matrices directly.
    H : :class:`~tenpy.networks.mpo.MPO`
        The MPO sandwiched between `bra` and `ket`.
        Should have 'IdL' and 'IdR' set on the first and last bond.
    ket : :class:`~tenpy.networks.mpo.MPS`
        The MPS on which `H` acts. May be identical with `bra`.
    **init_env_data :
        Further keyword arguments with initializaiton data, as returned by
        :meth:`get_initialization_data`.
        See :meth:`initialize_first_LP_last_RP` for details on these parameters.

    Attributes
    ----------
    H : :class:`~tenpy.networks.mpo.MPO`
        The MPO sandwiched between `bra` and `ket`.
    """
    def __init__(self, bra, H, ket, cache=None, **init_env_data):
        self.H = H
        super().__init__(bra, ket, cache, **init_env_data)
        self.dtype = np.find_common_type([bra.dtype, ket.dtype, H.dtype], [])

    def init_first_LP_last_RP(self,
                              init_LP=None,
                              init_RP=None,
                              age_LP=0,
                              age_RP=0,
                              start_env_sites=None):
        """(Re)initialize first LP and last RP from the given data.

        If `init_LP` and `init_RP` are not given, we try to find sensible initial values.
        Dummy environments can by built with :meth:`init_LP` and :meth:`init_RP`, especially
        for **finite** MPS.

        For **infinite** MPS, we try to converge the environments with one of two methods:

        - If `start_env_sites` is given as an integer, contract that many sites into the
          environment from the given `init_LP` and `init_RP` or new trivial environments built
          with :meth:`init_LP` / :meth:`init_RP`.
        - If `start_env_sites` is None, and :attr:`bra` is :attr:`ket`,
          get `init_LP` and `init_RP` with :meth:`MPOTransferMatrix.find_init_LP_RP`.

        Parameters
        ----------
        init_LP, init_RP: ``None`` | :class:`~tenpy.linalg.np_conserved.Array`
            Initial very left part ``LP`` and very right part ``RP``.
            If ``None``, try to build (and converge) them as described above.
        age_LP, age_RP : int
            The number of physical sites involved into the contraction of `init_LP` and `init_RP`.
        start_env_sites : int | None
            Number of sites over which to converge the environment for infinite systems.
            See above.
        """
        if not self._finite  and (init_LP is None or init_RP is None) and \
                start_env_sites is None and self.bra is self.ket:
            env_data = MPOTransferMatrix.find_init_LP_RP(self.H, self.ket, 0, self.L - 1)
            init_LP = env_data['init_LP']
            init_RP = env_data['init_RP']
            start_env_sites = 0
        if start_env_sites is None:
            start_env_sites = 0 if self._finite else self.L
        if self._finite and start_env_sites != 0:
            warnings.warn("setting `start_env_sites` to 0 for finite MPS")
            start_env_sites = 0
        init_LP, init_RP = self._check_compatible_legs(init_LP, init_RP, start_env_sites)
        if self.ket.bc == 'segment' and (init_LP is None or init_RP is None):
            raise ValueError("Environments with segment b.c. need explicit environments!")
        super().init_first_LP_last_RP(init_LP, init_RP, age_LP, age_RP, start_env_sites)

    def _check_compatible_legs(self, init_LP, init_RP, start_env_sites):
        if init_LP is not None:
            try:
                i = -start_env_sites
                init_LP.get_leg('wR').test_contractible(self.H.get_W(i).get_leg('wL'))
            except ValueError:
                warning.warn("dropping `init_LP` with incompatible MPO legs")
                init_LP = None
        if init_RP is not None:
            try:
                j = self.L - 1 + start_env_sites
                init_RP.get_leg('wL').test_contractible(self.H.get_W(j).get_leg('wR'))
            except ValueError:
                warning.warn("dropping `init_RP` with incompatible MPO legs")
                init_RP = None
        return super()._check_compatible_legs(init_LP, init_RP, start_env_sites)

    def test_sanity(self):
        """Sanity check, raises ValueErrors, if something is wrong."""
        assert (self.bra.finite == self.ket.finite == self.H.finite == self._finite)
        # check that the physical legs are contractable
        for b_s, H_s, k_s in zip(self.bra.sites, self.H.sites, self.ket.sites):
            b_s.leg.test_equal(k_s.leg)
            b_s.leg.test_equal(H_s.leg)
        assert any(key in self.cache for key in self._LP_keys)
        assert any(key in self.cache for key in self._RP_keys)

    def init_LP(self, i, start_env_sites=0):
        r"""Build an initial left part ``LP``.

        For `start_env_sites` > 0, make the assumptions that `bra` is the same as `ket`
        and in canonical form, and that H is a Hamiltonian with the following block-form
        (up to a permutation of MPO indices; this is the case for any model defined in TeNPy),

        .. math ::

            W = \begin{pmatrix} 1 & C & D  \\
                                0 & A & B  \\
                                0 & 0 & 1  \end{pmatrix}

        Given that, we can converge the environment even in the thermodynamic limit:
        ``LP[IdL, :, :]`` just contains the energy for the left part of the Hamiltonian,
        contributing just a constant we can ignore (since we only look at relative energies)
        ``LP[IdR, :, :] = eye(:, :)`` is just the MPS environment.
        The remaining part is the harder one: we need to converge $C + CA + CAA + CAAA + ... $
        sandwiched between the MPS. However, H often has finite range,
        which makes `A` nil-potent, such that we only need to contract the environment a few times
        from the left.

        .. todo ::
            Right now, for infinite/long range it just limits the number of iterations.
            In general, we could calculate the exact $X = C + CA + CAA +...$ with the
            geometric series by solving the set of linear equation $ X(1-A) = C$ for X,
            (and analogously $(1-A)X = B$ for the right environment `RP`).

        Parameters
        ----------
        i : int
            Build ``LP`` left of site `i`.
        start_env_sites : int
            How many sites to contract to converge the `init_LP`; the initial `age_LP`.

        Returns
        -------
        init_LP : :class:`~tenpy.linalg.np_conserved.Array`
            Environment left of site `i` with labels ``'vR*', 'wR', 'vR'``.
        """
        i0 = i - start_env_sites
        IdL = self.H.get_IdL(i0)
        assert IdL is not None
        init_LP = super().init_LP(i0, 0)
        leg_mpo = self.H.get_W(i0).get_leg('wL').conj()
        init_LP = init_LP.add_leg(leg_mpo, IdL, axis=1, label='wR')
        for j in range(i0, i):
            init_LP = self._contract_LP(j, init_LP)
        return init_LP

    def init_RP(self, i, start_env_sites=0):
        """Build initial right part ``RP`` for an MPS/MPOEnvironment.

        Parameters
        ----------
        i : int
            Build ``RP`` right of site `i`.
        start_env_sites : int
            How many sites to contract to converge the `init_RP`; the initial `age_RP`.

        Returns
        -------
        init_RP : :class:`~tenpy.linalg.np_conserved.Array`
            Environment right of site `i` with labels ``'vL*', 'wL', 'vL'``.
        """
        i0 = i + start_env_sites
        IdR = self.H.get_IdR(i0)
        assert IdR is not None
        init_RP = super().init_RP(i0, 0)
        leg_mpo = self.H.get_W(i0).get_leg('wR').conj()
        init_RP = init_RP.add_leg(leg_mpo, IdR, axis=1, label='wL')
        for j in range(i0, i, -1):
            init_RP = self._contract_RP(j, init_RP)
        return init_RP

    def get_LP(self, i, store=True):
        """Calculate LP at given site from nearest available one (including `i`).

        The returned ``LP_i`` corresponds to the following contraction,
        where the M's and the N's are in the 'A' form::

            |     .-------M[0]--- ... --M[i-1]--->-   'vR'
            |     |       |             |
            |     LP[0]---W[0]--- ... --W[i-1]--->-   'wR'
            |     |       |             |
            |     .-------N[0]*-- ... --N[i-1]*--<-   'vR*'


        Parameters
        ----------
        i : int
            The returned `LP` will contain the contraction *strictly* left of site `i`.
        store : bool
            Whether to store the calculated `LP` in `self` (``True``) or discard them (``False``).

        Returns
        -------
        LP_i : :class:`~tenpy.linalg.np_conserved.Array`
            Contraction of everything left of site `i`,
            with labels ``'vR*', 'wR', 'vR'`` for `bra`, `H`, `ket`.
        """
        # actually same as MPSEnvironment, just updated the labels in the doc string.
        return super().get_LP(i, store)

    def get_RP(self, i, store=True):
        """Calculate RP at given site from nearest available one (including `i`).

        The returned ``RP_i`` corresponds to the following contraction,
        where the M's and the N's are in the 'B' form::

            |     'vL'  ->---M[i+1]-- ... --M[L-1]----.
            |                |              |         |
            |     'wL'  ->---W[i+1]-- ... --W[L-1]----RP[-1]
            |                |              |         |
            |     'vL*' -<---N[i+1]*- ... --N[L-1]*---.

        Parameters
        ----------
        i : int
            The returned `RP` will contain the contraction *strictly* rigth of site `i`.
        store : bool
            Whether to store the calculated `RP` in `self` (``True``) or discard them (``False``).

        Returns
        -------
        RP_i : :class:`~tenpy.linalg.np_conserved.Array`
            Contraction of everything right of site `i`,
            with labels ``'vL*', 'wL', 'vL'`` for `bra`, `H`, `ket`.
        """
        # actually same as MPSEnvironment, just updated the labels in the doc string.
        return super().get_RP(i, store)

    def full_contraction(self, i0):
        """Calculate the energy by a full contraction of the network.

        The full contraction of the environments gives the value
        ``<bra|H|ket> / (norm(|bra>)*norm(|ket>))``,
        i.e. if `bra` is `ket` and normalized, the total energy.
        For this purpose, this function contracts
        ``get_LP(i0+1, store=False)`` and ``get_RP(i0, store=False)``.

        Parameters
        ----------
        i0 : int
            Site index.
        """
        # same as MPSEnvironment.full_contraction, but also contract 'wL' with 'wR'
        if self.ket.finite and i0 + 1 == self.L:
            # special case to handle `_to_valid_index` correctly:
            # get_LP(L) is not valid for finite b.c, so we use need to calculate it explicitly.
            LP = self.get_LP(i0, store=False)
            LP = self._contract_LP(i0, LP)
        else:
            LP = self.get_LP(i0 + 1, store=False)

        # multiply with `S` on bra and ket side
        S_bra = self.bra.get_SR(i0).conj()
        if isinstance(S_bra, npc.Array):
            LP = npc.tensordot(S_bra, LP, axes=['vL*', 'vR*'])
        else:
            LP = LP.scale_axis(S_bra, 'vR*')
        S_ket = self.ket.get_SR(i0)
        if isinstance(S_ket, npc.Array):
            LP = npc.tensordot(LP, S_ket, axes=['vR', 'vL'])
        else:
            LP = LP.scale_axis(S_ket, 'vR')
        RP = self.get_RP(i0, store=False)
        res = npc.inner(LP, RP, axes=[['vR*', 'wR', 'vR'], ['vL*', 'wL', 'vL']], do_conj=False)
        if self.H.explicit_plus_hc:
            res = res + np.conj(res)
        return res

    def expectation_value(self, ops, sites=None, axes=None):
        """(doesn't make sense)"""
        raise NotImplementedError("doesn't make sense for an MPOEnvironment")

    def _contract_LP(self, i, LP):
        """Contract LP with the tensors on site `i` to form ``self._LP[i+1]``"""
        # same as MPSEnvironment._contract_LP, but also contract with `H.get_W(i)`
        LP = npc.tensordot(LP, self.ket.get_B(i, form='A'), axes=('vR', 'vL'))
        LP = npc.tensordot(self.H.get_W(i), LP, axes=(['p*', 'wL'], ['p', 'wR']))
        axes = (self.bra._get_p_label('*') + ['vL*'], self.ket._p_label + ['vR*'])
        # for a ususal MPS, axes = (['p*', 'vL*'], ['p', 'vR*'])
        LP = npc.tensordot(self.bra.get_B(i, form='A').conj(), LP, axes=axes)
        return LP  # labels 'vR*', 'wR', 'vR'

    def _contract_RP(self, i, RP):
        """Contract RP with the tensors on site `i` to form ``self._RP[i-1]``"""
        # same as MPSEnvironment._contract_RP, but also contract with `H.get_W(i)`
        RP = npc.tensordot(self.ket.get_B(i, form='B'), RP, axes=('vR', 'vL'))
        RP = npc.tensordot(RP, self.H.get_W(i), axes=(['p', 'wL'], ['p*', 'wR']))
        axes = (self.ket._p_label + ['vL*'], self.ket._get_p_label('*') + ['vR*'])
        # for a ususal MPS, axes = (['p', 'vL*'], ['p*', 'vR*'])
        RP = npc.tensordot(RP, self.bra.get_B(i, form='B').conj(), axes=axes)
        return RP  # labels 'vL', 'wL', 'vL*'

    def _contract_LHeff(self, i, label_p='p0', pipe=None):
        LP = self.get_LP(i)
        p, ps = label_p, label_p + '*'
        W = self.H.get_W(i).replace_labels(['p', 'p*'], [p, ps])
        LHeff = npc.tensordot(LP, W, axes=['wR', 'wL'])
        if pipe is None:
            pipe = LHeff.make_pipe(['vR*', p], qconj=+1)

        LHeff = LHeff.combine_legs([['vR*', p], ['vR', ps]],
                                   pipes=[pipe, pipe.conj()],
                                   new_axes=[0, 2])
        return LHeff

    def _contract_RHeff(self, i, label_p='p1', pipe=None):
        RP = self.get_RP(i)
        p, ps = label_p, label_p + '*'
        W = self.H.get_W(i).replace_labels(['p', 'p*'], [p, ps])
        RHeff = npc.tensordot(W, RP, axes=['wR', 'wL'])
        if pipe is None:
            pipe = RHeff.make_pipe([p, 'vL*'], qconj=-1)
        RHeff = RHeff.combine_legs([[p, 'vL*'], [ps, 'vL']],
                                   pipes=[pipe, pipe.conj()],
                                   new_axes=[2, 1])
        return RHeff


class MPOTransferMatrix:
    """Transfermatrix of a Hamiltonian-like MPO sandwiched between canonicalized MPS.

    Given an MPS in canonical form, this class helps to find the correct initial MPO environment
    on the left or right by diagonalizing the transfer matrix.
    This is only needed for *infinite* range Hamiltonians; for finite range you can just use
    :meth:`MPOEnvironment.init_first_LP_last_RP` with ``start_env_sites=H.max_range``.
    This class **assumes** that `H` is the sum of local terms such that the transfer matrix has
    a Jordan Block form when the MPO leg is divided into :attr:`MPO.IdL`, :attr:`MPO.IdR` and the
    rest.

    Parameters
    ----------
    H : :class:`~tenpy.networks.mpo.MPO`
        The MPO sandwiched between `psi`.
        Should have 'IdL' and 'IdR'.
    psi : :class:`~tenpy.networks.mps.MPS`
        The MPS to project on. Should be given in usual 'ket' form;
        we call `conj()` on the matrices directly.
    transpose : bool
        Whether `self.matvec` acts on `RP` (``False``) or `LP` (``True``).
    guess : :class:`~tenpy.linalg.np_conserved.Array`
        Initial guess for the converged environment.

    Attributes
    ----------
    transpose : bool
<<<<<<< HEAD
        Wheter `self.matvec` acts on `RP` (``False``) or `LP` (``True``).
=======
        Whether `self.matvec` acts on `RP` (``True``) or `LP` (``False``).
>>>>>>> 3a03d2f4
    dtype :
        Common dtype of `H` and `psi`.
    IdL, IdR : int
        Indices of the MPO leg between unit cells, where only identities are to the left/right.
    _M, _M_conj, _W : list of :class:`~tenpy.linalg.np_conserved.Array`
        Tensors to be contracted into `vec` in :meth:`matvec`.
    guess : :class:`~tenpy.linalg.np_conserved.Array`
        Initial guess as npc Array.
    flat_linop : :class:`~tenpy.linalg.sparse.FlatLinearOperator`
        Wrapper to allow calling scipy sparse functions.
    flat_guess :
        Initial guess suitable for `flat_linop` in non-tenpy form.
    """
    def __init__(self, H, psi, transpose=False, guess=None):
        if psi.finite or H.bc != 'infinite':
            raise ValueError("Only makes sense for infinite MPS")
        self.L = lcm(H.L, psi.L)
        if np.linalg.norm(psi.norm_test()) > 1.e-10:
            raise ValueError("psi should be in canonical form!")
        if psi._p_label != ['p']:
            raise NotImplementedError("What would the MPO act on...?")
        self.dtype = dtype = np.promote_types(psi.dtype, H.dtype)
        self.transpose = transpose
        self._M = []
        self._M_conj = []
        self._W = []
        self.IdL = H.get_IdL(0)
        self.IdR = H.get_IdR(-1)  # on bond between MPS unit cells
        if self.IdL is None or self.IdR is None:
            raise ValueError("MPO needs to have structure with IdL/IdR")
        wL = H.get_W(0).get_leg('wL')
        wR = wL.conj()
        S = psi.get_SL(0)
        if not transpose:  # right to left
            vR = psi.get_B(psi.L-1, 'B').get_leg('vR')
            if isinstance(S, npc.Array):
                rho = npc.tensordot(S, S.conj(), axes=['vL', 'vL*'])
            else:
                S2 = S**2
                rho = npc.diag(S2, vR, labels=['vR', 'vR*'])
            
            # vec: vL wL vL*
            for i in reversed(range(self.L)):
                # optimize: transpose arrays to mostly avoid it in matvec
                B = psi.get_B(i, 'B').astype(dtype, False)
                self._M.append(B.transpose(['vL', 'p', 'vR']))
                self._W.append(H.get_W(i).transpose(['p*', 'wR', 'p', 'wL']).astype(dtype, False))
                self._M_conj.append(B.conj().itranspose(['vR*', 'p*', 'vL*']))
            #vR = self._M[0].get_leg('vR')
            self._chi0 = vR.ind_len
            eye_R = npc.diag(1., vR.conj(), dtype=dtype, labels=['vL', 'vL*'])
            self._E_shift = eye_R.add_leg(wL, self.IdL, axis=1, label='wL')  # vL wL vL*
            self._proj_norm = eye_R.add_leg(wL, self.IdR, axis=1, label='wL').conj()  # vL* wL* vL
            self._proj_rho = rho.add_leg(wR, self.IdL, axis=1, label='wR')  # vR wR vR*
            if guess is not None:
                try:
                    guess.get_leg('wL').test_equal(wL)
                    guess.get_leg('vL').test_contractible(vR)
                    guess.get_leg('vL*').test_equal(vR)
                except ValueError:
                    logger.warning("dropping guess for MPOTransferMatrix with incompatible legs")
                    guess = None
            if guess is None:
                guess = eye_R.add_leg(wL, self.IdR, axis=1, label='wL')  # vL wL vL*
                # no need to _project: E = 0
            else:
                guess = guess.transpose(['vL', 'wL', 'vL*'])  # copy!
                self._project(guess)
        else:  # left to right
            vL = psi.get_B(0, 'A').get_leg('vL')
            if isinstance(S, npc.Array):
                rho = npc.tensordot(S.conj(), S, axes=['vR*', 'vR'])
            else:
                S2 = S**2
                rho = npc.diag(S2, vL, labels=['vL*', 'vL'])
            
            # vec: vR* wR vR
            for i in range(self.L):
                A = psi.get_B(i, 'A').astype(dtype, False)
                self._M.append(A.transpose(['vL', 'p', 'vR']))
                self._W.append(H.get_W(i).transpose(['wR', 'p', 'wL', 'p*']).astype(dtype, False))
                self._M_conj.append(A.conj().itranspose(['vR*', 'p*', 'vL*']))
            #vL = self._M[0].get_leg('vL')
            self._chi0 = vL.ind_len
            eye_L = npc.diag(1., vL, dtype=dtype, labels=['vR*', 'vR'])
            self._E_shift = eye_L.add_leg(wR, self.IdR, axis=1, label='wR')  # vR* wR vR
            self._proj_norm = eye_L.add_leg(wR, self.IdL, axis=1, label='wR').conj()  # vR wR* vR*
            self._proj_rho = rho.add_leg(wL, self.IdR, axis=1, label='wL')  # vL* wL vL
            if guess is not None:
                try:
                    guess.get_leg('wR').test_equal(wR)
                    guess.get_leg('vR').test_contractible(vL)
                    guess.get_leg('vR*').test_equal(vL)
                except ValueError:
                    logger.warning("dropping guess for MPOTransferMatrix with incompatible legs")
                    guess = None
            if guess is None:
                guess = eye_L.add_leg(wR, self.IdL, axis=1, label='wR')  # vR* wR vR
            else:
                guess = guess.transpose(['vR*', 'wR', 'vR'])  # copy!
                self._project(guess)
        self.guess = guess
        self.flat_linop, self.flat_guess = FlatLinearOperator.from_guess_with_pipe(self.matvec,
                                                                                   self.guess,
                                                                                   dtype=dtype)
        self._explicit_plus_hc = H.explicit_plus_hc

    def matvec(self, vec, project=True):
        """One matvec-operation.

        Parameters
        ----------
        project : bool
            If True, project away the trace of the "IdL" part (transpose=False)
            or "IdR" part (transpose=True), respectively, to transform the Jordan-Block structure
            into something that is translation invariant.
        """
        if not self.transpose:  # right to left
            vec.itranspose(['vL', 'wL', 'vL*'])  # shouldn't do anything
            for Bc, W, B in zip(self._M_conj, self._W, self._M):
                # vec: vL wL vL*
                vec = npc.tensordot(B, vec, axes=['vR', 'vL'])  # vL p wL vL*
                vec = npc.tensordot(vec, W, axes=[['p', 'wL'], ['p*', 'wR']])  # vL vL* p wL
                vec = npc.tensordot(vec, Bc, axes=[['vL*', 'p'], ['vR*', 'p*']])  # vL wL vL*
        else:
            vec.itranspose(['vR*', 'wR', 'vR'])  # shouldn't do anything
            for Ac, W, A in zip(self._M_conj, self._W, self._M):
                vec = npc.tensordot(vec, A, axes=['vR', 'vL'])  # vR* wR p vR
                vec = npc.tensordot(W, vec, axes=[['wL', 'p*'], ['wR', 'p']])  # wR p vR* vR
                vec = npc.tensordot(Ac, vec, axes=[['p*', 'vL*'], ['p', 'vR*']])  # vR* wR vR
        if project:
            self._project(vec)
        return vec

    def _project(self, vec):
        """Project out additive energy part from vec."""
        if not self.transpose: # Acts to the right, T * RP = RP + e_R * I
            vec.itranspose(['vL', 'wL', 'vL*'])  # shouldn't do anything
            E = npc.inner(vec, self._proj_rho, axes=[['vL', 'wL', 'vL*'], ['vR', 'wR', 'vR*']])
            vec -= self._E_shift * E
        else: # Acts to the left, LP * T = LP + e_L * I
            vec.itranspose(['vR*', 'wR', 'vR'])  # shouldn't do anything
            E = npc.inner(vec, self._proj_rho, axes=[['vR*', 'wR', 'vR'], ['vL*', 'wL', 'vL']])
            vec -= self._E_shift * E

    def dominant_eigenvector(self, **kwargs):
        """Find dominant eigenvector of self using :mod:`scipy.sparse`.

        Parameters
        ----------
        **kwargs :
            Keyword arguments for :meth:`~tenpy.linalg.sparse.FlatLinearOperator.eigenvectors`.

        Returns
        -------
        val : float
            Eigenvalue for the transfer matrix; should be (very) close to 1.
        vec :
            Eigenvector to be used as initial LP/RP for an :class:`MPOEnvironment`.
        """
        if 'v0_npc' not in kwargs:
            kwargs.setdefault('v0', self.flat_guess)
        vals, vecs = self.flat_linop.eigenvectors(**kwargs)
        val = vals[0]
        v0 = vecs[0]
        v0 = v0.split_legs()
        norm = npc.inner(self._proj_norm, v0, axes='range', do_conj=False) / self._chi0
        return val, v0 / norm

    def energy(self, dom_vec):
        """Given the dominant eigenvector, calculate the energy per MPS site.

        **Assumes** that `dominant_vec` is the result of :meth:`dominant_eigenvector`.

        Returns
        -------
        energy : float
            Energy *per site* of the MPS.
        """
        vec = self.matvec(dom_vec, project=False)
        if not self.transpose:
            E = npc.inner(vec, self._proj_rho, axes=[['vL', 'wL', 'vL*'], ['vR', 'wR', 'vR*']])
        else:
            E = npc.inner(vec, self._proj_rho, axes=[['vR*', 'wR', 'vR'], ['vL*', 'wL', 'vL']])
        if self._explicit_plus_hc:
            E = E + np.conj(E)
        return E / self.L

    @classmethod
    def find_init_LP_RP(cls,
                        H,
                        psi,
                        first=0,
                        last=None,
                        guess_init_env_data=None,
                        calc_E=False,
                        tol_ev0=1.e-8,
                        **kwargs):
        """Find the initial LP and RP.

        Parameters
        ----------
        H, psi :
            MPO and MPS, see class docstring.
        first, last : int
            Indices to the left/right of which to extract the environments.
        calc_E : bool
            Wether to calculate and return the energy.
        tol_ev0 : float
            Tolerance to trigg a warning about non-unit eigenvalue.
        guess : None | dict
            Possible `init_env_data` with the guess/result of DMRG updates.
            If some legs are incompatible, trigger a warning and ignore.
        **kwargs :
            Further keyword arguments for
            :meth:`~tenpy.linalg.sparse.FlatLinearOperator.eigenvectors`.

        Returns
        -------
        init_env_data : dict
            Dictionary with `init_LP` and `init_RP` that can be given to :class:`MPOEnvironment`.
        E : float
            Energy per site. Only returned if `calc_E` is True.
        """
        # first right to left
        envs = []
        Es = []
        if guess_init_env_data is None:
            guess_init_env_data = {}
        for transpose in [False, True]:
            guess = guess_init_env_data.get('init_LP' if transpose else 'init_RP', None)
            TM = cls(H, psi, transpose=transpose, guess=guess)
            val, vec = TM.dominant_eigenvector(**kwargs)
            if abs(1. - val) > tol_ev0:
                logger.warning("MPOTransferMatrix eigenvalue not 1: got 1. - %.3e", 1. - val)
            envs.append(vec)
<<<<<<< HEAD
            if calc_E:
                Es.append(TM.energy(vec))
=======
            if calc_E and transpose:
                E = TM.energy(vec)
            L = TM.L
>>>>>>> 3a03d2f4
            del TM
        init_env_data = {'init_LP': envs[1], 'init_RP': envs[0], 'age_LP': 0, 'age_RP': 0}
        if first != 0 or last is not None and last % L != L - 1:
            env = MPOEnvironment(psi, H, psi, **init_env_data)
            if first % L != 0:
                init_env_data['init_LP'] = env.get_LP(first, store=False)
            if last % L != L - 1:
                init_env_data['init_RP'] = env.get_RP(last, store=False)
        if calc_E:
            return Es, init_env_data
        # else:
        return init_env_data


def grid_insert_ops(site, grid):
    """Replaces entries representing operators in a grid of ``W[i]`` with npc.Arrays.

    Parameters
    ----------
    site : :class:`~tenpy.networks.site`
        The site on which the grid acts.
    grid : list of list of `entries`
        Represents a single matrix `W` of an MPO, i.e. the lists correspond to the legs
        ``'vL', 'vR'``, and entries to onsite operators acting on the given `site`.
        `entries` may be ``None``, :class:`~tenpy.linalg.np_conserved.Array`, a single string
        or of the form ``[('opname', strength), ...]``, where ``'opname'`` labels an operator in
        the `site`.

    Returns
    -------
    grid : list of list of {None | :class:`~tenpy.linalg.np_conserved.Array`}
        Copy of `grid` with entries ``[('opname', strength), ...]`` replaced by
        ``sum([strength*site.get_op('opname') for opname, strength in entry])``
        and entries ``'opname'`` replaced by ``site.get_op('opname')``.
    """
    new_grid = [None] * len(grid)
    for i, row in enumerate(grid):
        new_row = new_grid[i] = list(row)
        for j, entry in enumerate(new_row):
            if entry is None or isinstance(entry, npc.Array):
                continue
            if isinstance(entry, str):
                new_row[j] = site.get_op(entry)
            else:
                opname, strength = entry[0]
                res = strength * site.get_op(opname)
                for opname, strength in entry[1:]:
                    res = res + strength * site.get_op(opname)
                new_row[j] = res  # replace entry
                # new_row[j] = sum([strength*site.get_op(opname) for opname, strength in entry])
    return new_grid


def _calc_grid_legs_finite(chinfo, grids, Ws_qtotal, leg0):
    """Calculate LegCharges from `grids` for a finite MPO.

    This is the easier case. We just gauge the very first leg to the left to zeros, then all other
    charges (hopefully) follow from the entries of the grid.
    """
    if leg0 is None:
        if len(grids[0]) != 1:
            raise ValueError("finite MPO with len of first bond != 1")
        q = chinfo.make_valid()
        leg0 = npc.LegCharge.from_qflat(chinfo, [q], qconj=+1)
    legs = [leg0]
    for i, gr in enumerate(grids):
        gr_legs = [legs[-1], None]
        gr_legs = npc.detect_grid_outer_legcharge(gr,
                                                  gr_legs,
                                                  qtotal=Ws_qtotal[i],
                                                  qconj=-1,
                                                  bunch=False)
        legs.append(gr_legs[1].conj())
    return legs


def _calc_grid_legs_infinite(chinfo, grids, Ws_qtotal, leg0, IdL_0):
    """Calculate LegCharges from `grids` for an iMPO.

    Similar like :func:`_calc_grid_legs_finite`, but the hard case.
    Initially, we do not know all charges of the first leg; and they have to
    be consistent with the final leg.

    The way this works: gauge 'IdL' on the very left leg to 0,
    then gradually calculate the charges by going along the edges of the graph
    (maybe also over the iMPO boundary).

    When initializing from an MPO graph directly, use :meth:`MPOGraph._calc_legcharges` directly.
    """
    if leg0 is not None:
        # have charges of first leg: simple case, can use the _calc_grid_legs_finite version.
        legs = _calc_grid_legs_finite(chinfo, grids, Ws_qtotal, leg0)
        legs[-1].test_contractible(legs[0])  # consistent?
        return legs
    L = len(grids)
    chis = [len(g) for g in grids]
    charges = [[None] * chi for chi in chis]
    charges.append(charges[0])  # the *same* list is shared for 0 and -1.

    charges[0][IdL_0] = chinfo.make_valid(None)  # default charge = 0.

    for _ in range(1000 * L):  # I don't expect interactions with larger range than that...
        for i in range(L):
            grid = grids[i]
            QsL, QsR = charges[i:i + 2]
            for vL, row in enumerate(grid):
                qL = QsL[vL]
                if qL is None:
                    continue  # don't know the charge on the left yet
                for vR, op in enumerate(row):
                    if op is None:
                        continue
                    # calculate charge qR from the entry of the grid
                    qR = chinfo.make_valid(qL + op.qtotal - Ws_qtotal[i])
                    if QsR[vR] is None:
                        QsR[vR] = qR
                    elif np.any(QsR[vR] != qR):
                        raise ValueError("incompatible charges while creating the MPO")
        if not any(q is None for Qs in charges for q in Qs):
            break
    else:  # no `break` in the for loop, i.e. we are unable to determine all grid legcharges.
        # this should not happen (if we have no bugs), but who knows ^_^
        # if it happens, there might be unconnected parts in the graph
        raise ValueError("Can't determine LegCharge for the MPO")
    legs = [npc.LegCharge.from_qflat(chinfo, qflat, qconj=+1) for qflat in charges[:-1]]
    legs.append(legs[0])
    return legs


def _mpo_graph_state_order(key):
    """Key-function for sorting they `states` of an MPO Graph.

    For standard TeNPy MPOs we expect keys of the form
    ``'IdL'``, ``'IdR'``, ``(i, op_i, opstr)`` and recursively ``key + (j, op_j, opstr)``,
    (Note that op_j can be opstr if ``j-i >= L``.)
    For multi coupling terms keys have the form ``("left",i, op_i, opstr)``

    The goal is to ensure that standard TeNPy MPOs yield an upper-right W for the MPO.
    """
    if isinstance(key, tuple):
        if key[0] == "left":  #left states first
            return (-1, len(key)) + key[1:]
        elif key[0] == "right":  #right states afterwards
            return (1, -len(key)) + key[1:]
        return key
    if isinstance(key, str):
        if key == 'IdL':  # should be first
            return (-2,)
        if key == 'IdR':  # should be last
            return (2,)
        # fallback: compare strings
        return (0, key)
    return (0, str(key))<|MERGE_RESOLUTION|>--- conflicted
+++ resolved
@@ -2227,11 +2227,7 @@
     Attributes
     ----------
     transpose : bool
-<<<<<<< HEAD
-        Wheter `self.matvec` acts on `RP` (``False``) or `LP` (``True``).
-=======
         Whether `self.matvec` acts on `RP` (``True``) or `LP` (``False``).
->>>>>>> 3a03d2f4
     dtype :
         Common dtype of `H` and `psi`.
     IdL, IdR : int
@@ -2272,7 +2268,7 @@
             else:
                 S2 = S**2
                 rho = npc.diag(S2, vR, labels=['vR', 'vR*'])
-            
+
             # vec: vL wL vL*
             for i in reversed(range(self.L)):
                 # optimize: transpose arrays to mostly avoid it in matvec
@@ -2307,7 +2303,7 @@
             else:
                 S2 = S**2
                 rho = npc.diag(S2, vL, labels=['vL*', 'vL'])
-            
+
             # vec: vR* wR vR
             for i in range(self.L):
                 A = psi.get_B(i, 'A').astype(dtype, False)
@@ -2468,14 +2464,9 @@
             if abs(1. - val) > tol_ev0:
                 logger.warning("MPOTransferMatrix eigenvalue not 1: got 1. - %.3e", 1. - val)
             envs.append(vec)
-<<<<<<< HEAD
-            if calc_E:
-                Es.append(TM.energy(vec))
-=======
             if calc_E and transpose:
                 E = TM.energy(vec)
             L = TM.L
->>>>>>> 3a03d2f4
             del TM
         init_env_data = {'init_LP': envs[1], 'init_RP': envs[0], 'age_LP': 0, 'age_RP': 0}
         if first != 0 or last is not None and last % L != L - 1:
