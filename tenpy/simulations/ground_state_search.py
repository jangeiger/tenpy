"""Simulations for ground state searches."""
# Copyright 2020-2021 TeNPy Developers, GNU GPLv3

import numpy as np
from pathlib import Path
import warnings

from . import simulation
from ..tools import hdf5_io, string
from .simulation import *
from ..linalg import np_conserved as npc
from ..models.model import Model
from ..networks.mpo import MPOEnvironment, MPOTransferMatrix
from ..networks.mps import MPS, InitialStateBuilder
from ..networks.umps import uMPS
from ..algorithms.mps_common import ZeroSiteH
from ..algorithms.dmrg import TwoSiteDMRGEngine
from ..linalg import lanczos
from ..linalg.sparse import SumNpcLinearOperator
from ..tools.misc import find_subclass, to_iterable, get_recursive
from ..tools.params import asConfig

import copy

__all__ = simulation.__all__ + [
    'GroundStateSearch',
    'PlaneWaveExcitations',
    'OrthogonalExcitations',
    'expectation_value_outside_segment_left',
    'expectation_value_outside_segment_right',
    'TopologicalExcitations',
    'ExcitationInitialState',
]


class GroundStateSearch(Simulation):
    """Simutions for variational ground state searches.

    Parameters
    ----------
    options : dict-like
        The simulation parameters. Ideally, these options should be enough to fully specify all
        parameters of a simulation to ensure reproducibility.

    Options
    -------
    .. cfg:config :: GroundStateSearch
        :include: Simulation
    """
    default_algorithm = 'TwoSiteDMRGEngine'
    default_measurements = Simulation.default_measurements + []

    def init_algorithm(self, **kwargs):
        """Initialize the algorithm.

        Options
        -------
        .. cfg:configoptions :: GroundStateSearch

            save_stats : bool
                Whether to include the `sweep_stats` and `update_stats` of the engine into the
                output.
        """
        super().init_algorithm(**kwargs)
        if self.options.get("save_stats", True):
            for name in ['sweep_stats', 'update_stats']:
                stats = getattr(self.engine, name, None)
                if stats is not None:
                    self.results[name] = stats

    def run_algorithm(self):
        E, psi = self.engine.run()
        self.results['energy'] = E

    def resume_run_algorithm(self):
        """Run the algorithm.

        Calls ``self.engine.run()``.
        """
        E, psi = self.engine.resume_run()
        self.results['energy'] = E


class PlaneWaveExcitations(GroundStateSearch):
    default_algorithm = 'PlaneWaveExcitationEngine'

    def __init__(self, options, *, gs_data=None, **kwargs):
        super().__init__(options, **kwargs)
        resume_data = kwargs.get('resume_data', {})
        self.excitations = resume_data.get('excitations', [])
        self.results['excitation_energies'] = []
        if self.options.get('save_psi', True):
            self.results['excitations'] = self.excitations
        self.init_env_data = {}
        self._gs_data = gs_data
        self.initial_state_builder = None
        assert 'group_sites' not in self.options.keys(), 'No grouping allowed for Plane Wave through simulations since we cannot ungroup.'

    def run(self):
        self.load_groundstate()
        return super().run()

    def resume_run(self):
        self.load_groundstate()
        return super().resume_run()

    def load_groundstate(self):
        """Load ground state and convert to uMPS.

        Load the ground state and initialize the model from it.

        Options
        -------
        .. cfg:configoptions :: OrthogonalExcitations

            ground_state_filename :
                File from which the ground state should be loaded.
            orthogonal_norm_tol : float
                Tolerance how large :meth:`~tenpy.networks.mps.MPS.norm_err` may be for states
                to be added to :attr:`orthogonal_to`.

        Returns
        -------
        gs_data : dict
            The data loaded from :cfg:option:`OrthogonalExcitations.ground_state_filename`.
        """
        gs_fn, gs_data = self._load_gs_data()
        gs_data_options = gs_data['simulation_parameters']
        # initialize original model with model_class and model_params from ground state data
        self.logger.info("initialize original ground state model")
        for key in gs_data_options.keys():
            if not isinstance(key, str) or not key.startswith('model'):
                continue
            if key not in self.options:
                self.options[key] = gs_data_options[key]
        self.init_model()

        # intialize original state
        self.psi = gs_data['psi']  # no copy!
        assert isinstance(self.psi, MPS) or isinstance(self.psi, uMPS)
        if np.linalg.norm(self.psi.norm_test()) > self.options.get('orthogonal_norm_tol', 1.e-12):
            if isinstance(self.psi, MPS):
                self.logger.info("call psi.canonical_form() on ground state")
                psi0.canonical_form()
            else:
                raise ValueError('uMPS does not pass norm test. Run VUMPS to get ground state or \n' +
                                 'convert to MPS and canonicalize.')
        if isinstance(self.psi, MPS):
            self.psi = uMPS.from_MPS(self.psi)

        resume_data = gs_data.get('resume_data', {})
        if resume_data.get('converged_environments', False):
            self.logger.info("use converged environments from ground state file")
            env_data = resume_data['init_env_data']
            write_back = False
        else:
            self.logger.info("converge environments with MPOTransferMatrix")
            guess_init_env_data = resume_data.get('init_env_data', None)
            H = self.model.H_MPO
            env_data = MPOTransferMatrix.find_init_LP_RP(H, self.psi, 0, None,
                                                         guess_init_env_data)
            write_back = self.options.get('write_back_converged_ground_state_environments', False)
        self.init_env_data = env_data

        if write_back:
            self.write_back_environments(gs_data, gs_fn)
        return gs_data

    def _load_gs_data(self):
        """Load ground state data from `ground_state_filename` or use simulation kwargs."""
        if self._gs_data is not None:
            gs_fn = None
            self.logger.info("use ground state data of simulation class arguments")
            gs_data = self._gs_data
            self._gs_data = None  # reset to None to potentially allow to free the memory
            # even though this can only work if the call structure is
            #      sim = OrthogonalExcitations(..., gs_data=gs_data)
            #      del gs_data
            #      with sim:
            #          sim.run()
        else:
            gs_fn = self.options['ground_state_filename']
            self.logger.info("loading ground state data from %s", gs_fn)
            gs_data = hdf5_io.load(gs_fn)
        return gs_fn, gs_data

    def write_back_environments(self, gs_data, gs_fn):
        """Write converged environments back into the file with the ground state.

        Parameters
        ----------
        gs_data : dict
            Data loaded from the ground state file.
        gs_fn : str | None
            Filename where to save `gs_data`. Do nothing if `gs_fn` is None.
        """
        assert self.init_env_data, "should have been defined by extract_segment()"
        orig_fn = self.output_filename
        orig_backup_fn = self._backup_filename
        try:
            self.output_filename = Path(gs_fn)
            self._backup_filename = self.get_backup_filename(self.output_filename)

            resume_data = gs_data.setdefault('resume_data', {})
            init_env_data = resume_data.setdefault('init_env_data', {})
            init_env_data.update(self.init_env_data)
            if resume_data.get('converged_environments', False):
                raise ValueError(f"{gs_fn!s} already has converged environments!")
            resume_data['converged_environments'] = True
            resume_data['psi'] = gs_data['psi'] # could have been modified with canonical_form;
            # in any case that's the reference ground state we use now!

            self.logger.info("write converged environments back to ground state file")
            self.save_results(gs_data)  # safely overwrite old file
        finally:
            self.output_filename = orig_fn
            self._backup_filename = orig_backup_fn

    def run_algorithm(self):
        N_excitations = self.options.get("N_excitations", 1)
        switch_charge_sector = self.options.get("switch_charge_sector", None)
        momentum = self.options["momentum"]
        self.results['qtotal_diff'] = switch_charge_sector
        self.results['momentum'] = momentum
        if momentum is not None:
            momentum *= 2*np.pi/self.psi.L # Momentum is in units of 2pi/L, as this is
            # allowed momenta for plane wave ansatz.

        self.orthogonal_Xs = []
        # loop over excitations
        while len(self.excitations) < N_excitations:

            E, psi, N = self.engine.run(momentum, switch_charge_sector, self.orthogonal_Xs)
            self.results['excitation_energies'].append(E)
            self.logger.info("Excitation Energy: %.14f. Lanczos Iterations: %d", E, N)

            self.orthogonal_Xs.append(psi._X)
            self.excitations.append(psi)  # save in list of excitations
            if len(self.excitations) >= N_excitations:
                break

            self.make_measurements()
            self.logger.info("got %d excitations so far, proceeed to next excitation.\n%s",
                             len(self.excitations), "+" * 80)
            self.init_state()  # initialize a new state to be optimized
            self.init_algorithm()  # initialize new environemnts for the state!
        # done

    def resume_run_algorithm(self):
        """Not Implemented"""
        raise NotImplementedError("TODO")

    def prepare_results_for_save(self):
        results = super().prepare_results_for_save()
        if 'resume_data' in results:
            results['resume_data']['excitations'] = self.excitations
        return results


class OrthogonalExcitations(GroundStateSearch):
    """Find excitations by another GroundStateSearch orthoganalizing against previous states.

    If the ground state is an infinite MPS, it is converted to `segment` boundary conditions
    at the beginning of this simulation.

    For finite systems, the first algorithm (say DMRG) run when switching the charge sector
    can be replaced by a normal DMRG run with a different intial state (in the desired sector).
    For infinite systems, the conversion to segment boundary conditions leads to a *different*
    state! Using the 'segment' boundary conditions, this class can e.g. study a single spin flip
    excitation in the background of the ground state, localized by the segment environments.

    Note that the segment environments are *soft* boundaries: the spin flip can be outside the
    segment where we vary the MPS tensors, as far as it is contained in the Schmidt states of the
    original ground state.

    Parameters
    ----------
    orthogonal_to : None | list
        States to orthogonalize against.
    gs_data : None | dict
        Data of the ground state which should be used instead of loading the date from
        :cfg:option:`OrthogonalExcitations.ground_state_filename`

    Options
    -------
    .. cfg:config :: OrthogonalExcitations
        :include: GroundStateSearch

        N_excitations : int
            Number of excitations to find.
            Don't make this too big, it's going to perform that many algorithm runs!

    Attributes
    ----------
    orthogonal_to : list
        States to orthogonalize against.
    excitations : list
        Tensor network states representing the excitations.
        The ground state in `orthogonal_to` is not included in the `excitations`.
        While being optimized, a state is saved as :attr:`psi` and not yet included in
        `excitations`.
    model_orig : :class:`~tenpy.models.model.Model`
        The original model before extracting the segment.
    ground_state_orig : :class:`~tenpy.networks.mps.MPS`
        The original ground state before extracting the segment.
    initial_state_seg :
        The initial state to be used in the segment: the ground state, but possibly perturbed
        and switched charge sector. Should be copied before modification.
    _gs_data : None | dict
        Only used to pass `gs_data` to :meth:`init_from_groundstate`;
        reset to `None` by the latter to allow to free memory.
    init_env_data : dict
        Initialization data for the :class:`~tenpy.networks.mpo.MPOEnvironment`.
        Passed to the algorithm class.
    initial_state_builder : None | :class:`~tenpy.networks.mps.MPS.InitialStateBuilder`
        Initialized after first call of :meth:`init_psi`,
        usually an :class:`ExcitationInitialState` instance.
    results : dict
        In addition to :attr:`~tenpy.simulations.simulation.Simulation.results`, it contains

            ground_state_energy : float
                Reference energy on the segment for the ground state up to an overall constant.
                Note that this is not just ``energy_density * L`` even for an originally
                translation invariant, infinite system, since terms crossing the boundaries
                need to be accounted for on both sides of the segment,
                and there can be an overall additive constant in the environments.
            excitations : list
                Tensor network states representing the excitations.
                Only defined if :cfg:option:`Simulation.save_psi` is True.
            excitation_energies : list of float
                Energies of the excited states *above* the reference `ground_state_energy`.
                These are well-defined, physical energies!
            segment_first_last : (int, int)
                First and last site of the segment extracted from the ground state.
                For finite MPS, this is usually just ``0, L-1``.

    """
    default_initial_state_builder = 'ExcitationInitialState'

    def __init__(self, options, *, orthogonal_to=None, gs_data=None, **kwargs):
        super().__init__(options, **kwargs)
        self.init_env_data = {}
        self._gs_data = gs_data
        self.initial_state_builder = None
        # Simulation.__init__() includes resume_data from kwargs into self.results['resume_data']
        # self.results might contain entries for excitations etc, if resuming from checkpoint
        resume_data = self.results.get('resume_data', {})
        if orthogonal_to is None and 'orthogonal_to' in resume_data and \
                not resume_data.get('sequential_simulations', False):
            orthogonal_to = resume_data['orthogonal_to']
        self.orthogonal_to = orthogonal_to
        if 'excitations' not in self.results:
            self.excitations = []
        else:
            self.excitations = self.results['excitations']
        self.results.setdefault('excitation_energies', [])
        self.results.setdefault('excitation_energies_MPO', [])
        if resume_data.get('sequential_simulations', False):
            self.logger.info("sequential run: start with empty orthogonal_to")
            self._previous_ortho = resume_data['orthogonal_to']
            del resume_data['orthogonal_to']  # sequential: get modified versions of those again
            self._previous_first_last = resume_data['segment_first_last']
            self._previous_offset = resume_data['ortho_offset']
            # need to reset excitations to not have any yet!
            self.excitations = []
            self.excitation_energies = []
            self.excitation_energies_MPO = []
        if self.options.get('save_psi', True):
            self.results['excitations'] = self.excitations

    def run(self):
        if not hasattr(self, 'ground_state_orig_L'):
            self.init_from_groundstate()
        return super().run()

    def resume_run(self):
        if not hasattr(self, 'ground_state_orig_L'):
            self.init_from_groundstate()
        return super().resume_run()

    def init_from_groundstate(self):
        """Initialize from the ground state data.

        Load the ground state and initialize the model from it.
        Calls :meth:`extract_segment`, :meth:`get_reference_energy`,
        and :meth:`switch_charge_sector`, to finally initialize :attr:`orthogonal_to`.

        Options
        -------
        .. cfg:configoptions :: OrthogonalExcitations

            ground_state_filename :
                File from which the ground state should be loaded.
            orthogonal_norm_tol : float
                Tolerance how large :meth:`~tenpy.networks.mps.MPS.norm_err` may be for states
                to be added to :attr:`orthogonal_to`.
            apply_local_op: list | None
                If not `None`, use :meth:`~tenpy.networks.mps.MPS.apply_local_op` to change
                the charge sector compared to the ground state.
                Should have the form  ``[site1, operator1, site2, operator2, ...]``.
                with the operators given as strings (to be read out from the site class).
                Alternatively, use `switch_charge_sector`.
                `site#` are MPS indices in the *original* ground state, not the segment!
            switch_charge_sector : list of int | None
                If given, change the charge sector of the exciations compared to the ground state.
                Alternative to `apply_local_op` where we run a small zero-site diagonalization on
                the left-most bond in the desired charge sector to update the state.
            switch_charge_sector_site: int
                To the left of which site we switch charge sector.
                MPS index in the *original* ground state, not the segment!

        Returns
        -------
        gs_data : dict
            The data loaded from :cfg:option:`OrthogonalExcitations.ground_state_filename`.
        """
        gs_fn, gs_data = self._load_gs_data()
        gs_data_options = gs_data['simulation_parameters']
        for key in gs_data_options.keys():
            if not isinstance(key, str) or not key.startswith('model'):
                continue
            if key not in self.options:
                self.options[key] = gs_data_options[key]
        self.logger.info("initialize original ground state model")
        # initialize original model with model_class and model_params from ground state data
        self.init_model()
        self.model_orig = self.model

        # intialize original state
        self.ground_state_orig = psi0 = gs_data['psi']  # no copy!
        self.ground_state_orig_L = self.ground_state_orig_R = psi0
        if np.linalg.norm(psi0.norm_test()) > self.options.get('orthogonal_norm_tol', 1.e-12):
            self.logger.info("call psi.canonical_form() on ground state")
            psi0.canonical_form()

        # extract segments if necessary; get `init_env_data`.
        resume_data = gs_data.get('resume_data', {})
        psi0_seg, write_back = self.extract_segment(psi0, self.model, resume_data)
        if write_back:
            self.write_back_environments(gs_data, gs_fn)
        self.results['segment_first_last'] = self.model.lat.segment_first_last

        # here, psi0_seg is the *unperturbed* ground state in the segment!
        self.get_reference_energy(psi0_seg)

        # switch_charge_sector and perturb if necessary to define self.initial_state_seg
        self.initial_state_seg, self.qtotal_diff = self.switch_charge_sector(psi0_seg)
        self.results['qtotal_diff'] = self.qtotal_diff

        if self.orthogonal_to is None:
            if any(self.qtotal_diff):
                self.orthogonal_to = []  # different charge sector
                # so orthogonal to gs due to charge conservation
            else:
                self.orthogonal_to = [psi0_seg]
        else:
            # already initialized orthogonal_to from resume_data
            # check charge consistency
            assert tuple(self.results['qtotal_diff']) == tuple(self.qtotal_diff)
        self.logger.info("finished init_form_groundstate()")
        return gs_data

    def _load_gs_data(self):
        """Load ground state data from `ground_state_filename` or use simulation kwargs."""
        if self._gs_data is not None:
            self.options.touch('ground_state_filename')
            gs_fn = None
            self.logger.info("use ground state data of simulation class arguments")
            gs_data = self._gs_data
            self._gs_data = None  # reset to None to potentially allow to free the memory
            # even though this can only work if the call structure is
            #      sim = OrthogonalExcitations(..., gs_data=gs_data)
            #      del gs_data
            #      with sim:
            #          sim.run()
        else:
            gs_fn = self.options['ground_state_filename']
            self.logger.info("loading ground state data from %s", gs_fn)
            gs_data = hdf5_io.load(gs_fn)
        return gs_fn, gs_data

    def extract_segment(self, psi0_orig, model_orig, resume_data):
        """Extract a finite segment from the original model and state.

        In case the original state is already finite, we might still extract a sub-segment
        (if `segment_first` and/or `segment_last` are given) or just use the full system.

        Defines :attr:`ground_state_seg` to be the ground state of the segment.
        Further :attr:`model` and :attr:`init_env_data` are extracted.

        Options
        -------
        .. cfg:configoptions :: OrthogonalExcitations

            segment_enlarge, segment_first, segment_last : int | None
                Arguments for :meth:`~tenpy.models.lattice.Lattice.extract_segment`.
                `segment_englarge` is only used for initially infinite ground states.
            write_back_converged_ground_state_environments : bool
                Only used for infinite ground states, indicating that we should write converged
                environments of the ground state back to `ground_state_filename`.
                This is an optimization if you intend to run another `OrthogonalExcitations`
                simulation in the future with the same `ground_state_filename`.
                (However, it is not faster when the simulations run at the same time; instead it
                might even lead to errors!)

        Parameters
        ----------
        psi0_orig : :class:`~tenpy.networks.mps.MPS`
            Original ground state.
        model_orig : :class:`~tenpy.models.model.MPOModel`
            Original model.
        resume_data : dict
            Possibly contains `init_env_data` with environments.

        Returns
        -------
        psi0_seg :
            Unperturbed ground state in the segment, against which to orthogonalize
            if we don't switch charge sector.
        write_back : bool
            Whether :meth:`write_back_environments` should be called.
        """
        if psi0_orig.bc == 'infinite':
            return self._extract_segment_from_infinite(psi0_orig, model_orig, resume_data)
        else:
            return self._extract_segment_from_finite(psi0_orig, model_orig)

    def _extract_segment_from_infinite(self, psi0_inf, model_inf, resume_data):
        enlarge = self.options.get('segment_enlarge', None)
        first = self.options.get('segment_first', 0)
        last = self.options.get('segment_last', None)
        write_back = self.options.get('write_back_converged_ground_state_environments', False)

        self.model = model_inf.extract_segment(first, last, enlarge)
        first, last = self.model.lat.segment_first_last

        if resume_data.get('converged_environments', False):
            self.logger.info("use converged environments from ground state file")
            env_data = resume_data['init_env_data']
            psi0_inf = resume_data.get('psi', psi0_inf)
            write_back = False
        else:
            self.logger.info("converge environments with MPOTransferMatrix")
            guess_init_env_data = resume_data.get('init_env_data', None)
            H = model_inf.H_MPO
            env_data = MPOTransferMatrix.find_init_LP_RP(H, psi0_inf, first, last,
                                                         guess_init_env_data=guess_init_env_data)
        self.init_env_data = env_data
        ground_state_seg = psi0_inf.extract_segment(first, last)
        return ground_state_seg, write_back

    def _extract_segment_from_finite(self, psi0_fin, model_fin):
        first = self.options.get('segment_first', 0)
        last = self.options.get('segment_last', None)
        if first != 0 or last is not None:
            self.model = model_fin.extract_segment(first, last)
            first, last = self.model.lat.segment_first_last
            ground_state_seg = psi0_fin.extract_segment(first, last)
            env = MPOEnvironment(psi0_fin, self.model_orig.H_MPO, psi0_fin)
            self.init_env_data = env.get_initialization_data(first, last)
        else:
            last = psi0_fin.L - 1
            self.model = model_fin
            # always define `segment_first_last` to simplify measurments etc
            self.model.lat.segment_first_last = (first, last)
            ground_state_seg = psi0_fin
            self.init_env_data = {}
        return ground_state_seg, False

    def get_reference_energy(self, psi0_seg):
        """Obtain ground state reference energy.

        Excitation energies are full contractions of the MPOEnvironment with the environments
        defined in :attr:`init_env_data`.
        Hence, the reference energy is also the contraction of the `MPOEnvionment` on the segment.

        Parameters
        ----------
        psi0_seg : :class:`~tenpy.networks.msp.MPS`
            Ground state MPS on the segment, matching :attr:`init_env_data`.
        """
        # can't just use gs_data['energy'], since this is just energy density for infinite MPS
        self.logger.info("Calculate reference energy by contracting environments")
        env = MPOEnvironment(psi0_seg, self.model.H_MPO, psi0_seg, **self.init_env_data)
        E = env.full_contraction(0).real
        self.results['ground_state_energy'] = E
        return E

    def write_back_environments(self, gs_data, gs_fn):
        """Write converged environments back into the file with the ground state.

        Parameters
        ----------
        gs_data : dict
            Data loaded from the ground state file.
        gs_fn : str | None
            Filename where to save `gs_data`. Do nothing if `gs_fn` is None.
        """
        assert self.init_env_data, "should have been defined by extract_segment()"
        orig_fn = self.output_filename
        orig_backup_fn = self._backup_filename
        try:
            self.output_filename = Path(gs_fn)
            self._backup_filename = self.get_backup_filename(self.output_filename)

            resume_data = gs_data.setdefault('resume_data', {})
            init_env_data = resume_data.setdefault('init_env_data', {})
            init_env_data.update(self.init_env_data)
            if resume_data.get('converged_environments', False):
                raise ValueError(f"{gs_fn!s} already has converged environments!")
            resume_data['converged_environments'] = True
            resume_data['psi'] = gs_data['psi'] # could have been modified with canonical_form;
            # in any case that's the reference ground state we use now!

            self.logger.info("write converged environments back to ground state file")
            self.save_results(gs_data)  # safely overwrite old file
        finally:
            self.output_filename = orig_fn
            self._backup_filename = orig_backup_fn

    def init_state(self):
        """Initialize the state.

        Options
        -------
        .. cfg:configoptions :: OrthogonalExcitations

            initial_state_params : dict
                The initial state parameters, :cfg:config:`ExcitationInitialState` defined below.
        """
        # re-initialize even if we already have a psi!
        if self.initial_state_builder is None:
            builder_class = self.options.get('initial_state_builder_class',
                                             self.default_initial_state_builder)
            params = self.options.subconfig('initial_state_params')
            Builder = find_subclass(InitialStateBuilder, builder_class)
            if issubclass(Builder, ExcitationInitialState):
                # incompatible with InitialStateBuilder: need to pass `sim` to __init__
                self.initial_state_builder = Builder(self, params)
            else:
                self.initial_state_builder = Builder(self.model.lat, params, self.model.dtype)

        if not hasattr(self, '_previous_ortho'):
            self.psi = self.initial_state_builder.run()
        else:
            # sequential run from previous simulation
            psi = self._previous_ortho[self._previous_offset + len(self.excitations)]
            self.psi = self._psi_from_previous_ortho(psi,
                                                     self._previous_first_last,
                                                     "previous sequential simulation",
                                                     False)
        if self.options.get('save_psi', True):
            self.results['psi'] = self.psi

    def perturb_initial_state(self, psi):
        """(Slightly) perturb an initial state in place.

        This is used to make sure it's not completely orthogonal to previous orthogonal states
        anymore; otherwise the effective Hamiltonian would be exactly 0 and we get numerical noise
        as first guess afterwards.

        Parameters
        ----------
        psi : :class:`~tenpy.networks.mps.MPS`
            The state to be perturbed *in place*.

        Options
        -------
        .. cfg:configoptions :: OrthogonalExcitations

            initial_state_randomize_params : dict-like
                Parameters for the random unitary evolution used to perturb the state a little bit
                in :meth:`~tenpy.networks.mps.MPS.perturb`.
                In addition, to those parameters, we read out the arguments `close_1` and
                `canonicalize` for :meth:`~tenpy.networks.mps.MPS.perturb`.

        """
        randomize_params = self.options.subconfig('initial_state_randomize_params')
        close_1 = randomize_params.get('close_1', True)
        canonicalize = randomize_params.get('canonicalize', True)
        psi.perturb(randomize_params, close_1=close_1, canonicalize=canonicalize)

    def init_algorithm(self, **kwargs):
        kwargs.setdefault('orthogonal_to', self.orthogonal_to)
        if 'resume_data' not in kwargs and 'resume_data' in self.results:
            resume_data = self.results['resume_data']
        else:
            resume_data = kwargs.setdefault('resume_data', {})
        resume_data['init_env_data'] = self.init_env_data
        super().init_algorithm(**kwargs)

    def switch_charge_sector(self, psi0_seg):
        """Change the charge sector of `psi0_seg` and obtain `initial_state_seg`.

        Parameters
        ----------
        psi0_seg : :class:`~tenpy.networks.msp.MPS`
            (Unperturbed) ground state MPS on the segment.

        Returns
        -------
        initial_state_seg : :class:`~tenpy.networks.mps.MPS`
            Suitable initial state for first exciation run.  Might also be used for later
            initial states, see :meth:`ExcitationInitialState.from_orthogonal`.
        """
        apply_local_op = self.options.get("apply_local_op", None)
        switch_charge_sector = self.options.get("switch_charge_sector", None)
        if apply_local_op is None and switch_charge_sector is None:
            # don't switch charge sector
            # need to perturb psi0_seg to make sure we have some overlap with psi1, psi2
            # and that H_eff is not exactly zero on the initial state.
            psi = psi0_seg.copy()  # copy since we perturb it!
            initial_state_params = self.options.subconfig('initial_state_params')
            randomize_params = initial_state_params.subconfig('randomize_params')
            close_1 = initial_state_params.get('randomize_close_1', True)
            self.perturb_initial_state(psi)
            return psi, psi.chinfo.make_valid()  # no change in charges

        psi = psi0_seg.copy()  # might be necessary to orthogonalize against psi0_seg in the end
        qtotal_before = psi.get_total_charge()
        self.logger.info("Charges of the original segment: %r", list(qtotal_before))

        if apply_local_op is not None and switch_charge_sector is not None:
            # TODO: we can lift this restricition if we define whether `switch_charge_sector`
            # is *in addition* to apply_local_op or overall change in qtotal
            raise ValueError("Give only one of `switch_charge_sector` and `apply_local_op`")

        if apply_local_op:  # also nothing to do if apply_local_op=[]
            self._apply_local_op(psi, apply_local_op)

        if switch_charge_sector is not None:
            self._switch_charge_sector_with_glue(psi, switch_charge_sector)

        self.logger.info("call psi.canonical_form()")
        psi.canonical_form_finite()  # no need to update envs: keep no envs!
        # psi.segment_boundaries has trafo compared to `init_env_data`.

        qtotal_after = psi.get_total_charge()
        qtotal_diff = psi.chinfo.make_valid(qtotal_after - qtotal_before)
        self.logger.info("changed charge by %r compared to previous state", list(qtotal_diff))
        return psi, qtotal_diff

    def _apply_local_op(self, psi, apply_local_op):
        #apply_local_op should have the form [site1, op1, site2, op2, ...]
        assert len(apply_local_op) % 2 == 0
        self.logger.info("apply local operators (to switch charge sector)")
        first, last = self.results['segment_first_last']
        term = list(zip(apply_local_op[-1::-2], apply_local_op[-2::-2]))  # [(op, site), ...]
        for op, i in term:
            j = int(i)  # error for apply_local_op=["Sz", i, ...] instead of [i, "Sz", ...]
            j = j - first  # convert from original MPS index to segment MPS index
            if not 0 <= j < psi.L:
                raise ValueError(f"specified site {j:d} in segment = {i:d} in original MPS"
                                 f"is not in segment [{first:d}, {last:d}]!")
        psi.apply_local_term(term, i_offset=-first, canonicalize=False)

    def _switch_charge_sector_with_glue(self, psi, qtotal_change):
        if psi.chinfo.qnumber == 0:
            raise ValueError("can't switch charge sector with trivial charges!")
        first, last = self.results['segment_first_last']
        # switch_charge_sector_site defaults to the center of the segment
        # indexed by *original* MPS index
        site = self.options.get("switch_charge_sector_site", psi.L // 2 + first) - first
        if not 0 <= site < psi.L:
            raise ValueError(f"specified site index {site + first:d} in original MPS ="
                             f"{site:d} in segment MPS is *not* in segment")
        env = MPOEnvironment(psi, self.model.H_MPO, psi, **self.init_env_data)
        LP = env.get_LP(site, store=False)
        RP = env._contract_RP(site, env.get_RP(site, store=False))
        # no need to save the environments: will anyways call `psi.canonical_form_finite()`.
        H0 = ZeroSiteH.from_LP_RP(LP, RP)
        if self.model.H_MPO.explicit_plus_hc:
            H0 = SumNpcLinearOperator(H0, H0.adjoint())
        vL, vR = LP.get_leg('vR').conj(), RP.get_leg('vL').conj()
        th0 = npc.Array.from_func(np.ones, [vL, vR],
                                  dtype=psi.dtype,
                                  qtotal=qtotal_change,
                                  labels=['vL', 'vR'])
        lanczos_params = self.options.subconfig('algorithm_params').subconfig('lanczos_params')
        _, th0, _ = lanczos.LanczosGroundState(H0, th0, lanczos_params).run()

        # Check norm after Lanczos so that it is one.
        # TODO: check this already before lanczos?
        norm = npc.norm(th0)
        self.logger.info("Norm of theta guess: %.8f", norm)
        if np.isclose(norm, 0):
            raise ValueError(f"Norm of inserted theta with charge {list(qtotal_change)} on site index {site:d} is zero.")

        U, s, Vh = npc.svd(th0, inner_labels=['vR', 'vL'])
        psi.set_B(site-1, npc.tensordot(psi.get_B(site-1, 'A'), U, axes=['vR', 'vL']), form='A')
        psi.set_B(site, npc.tensordot(Vh, psi.get_B(site, 'B'), axes=['vR', 'vL']), form='B')
        psi.set_SL(site, s)

    # TODO grouping sites doesn't work?
    #  def group_sites_for_algorithm(self):
    #      super().group_sites_for_algorithm()
    #      group_sites = self.grouped
    #      if group_sites > 1:
    #          for ortho in self.orthogonal_to:
    #              if ortho.grouped < group_sites:
    #                  ortho.group_sites(group_sites)
    #      # done

    #  def group_split(self):
    #      # TODO: trunc_params should be attribute of MPS
    #      if self.grouped > 1:
    #          trunc_params = self.options['algorithm_params']['trunc_params']
    #          for ortho in self.orthogonal_to:
    #              if ortho.grouped > 1:
    #                  orhto.group_split(trunc_params)
    #      super().group_split()

    def run_algorithm(self):
        N_excitations = self.options.get("N_excitations", 1)
        ground_state_energy = self.results['ground_state_energy']
        self.logger.info("reference ground state energy: %.14f", ground_state_energy)
        if ground_state_energy > - 1.e-7:
            # TODO can we fix all of this by using H -> H + E_shift |ortho><ortho| ?
            # the orthogonal projection does not lead to a different ground state!
            lanczos_params = self.engine.lanczos_params
            # [TODO] I was having issues where self.engine.diag_method isn't lanczos or E_shift isn't defined.
            if self.engine.diag_method == 'default': # SAJANT, 09/09/21
                self.engine.diag_method = 'lanczos'
            self.logger.info('Lanczos Params in run_algorithm: %r', lanczos_params)
            # When E_shift isn't specified, we get a None, which throws an error below.
            E_shift = lanczos_params.get('E_shift', -100) #lanczos_params['E_shift'] if lanczos_params['E_shift'] is not None else 0
            if E_shift is None:
                E_shift = -100
            self.logger.info("Shifted ground state energy: %.14f", ground_state_energy + 0.5 * E_shift)

            if self.engine.diag_method != 'lanczos' or \
                    ground_state_energy + 0.5 * E_shift > 0:
                # the factor of 0.5 is somewhat arbitrary, to ensure that
                # also excitations have energy < 0
                print("lanczos_params['E_shift']:", lanczos_params['E_shift'])
                raise ValueError("You need to set use diag_method='lanczos' and negative enough "
                                 f"lanczos_params['E_shift'] < {-2.* ground_state_energy:.2f}")

        # loop over excitations
        while len(self.excitations) < N_excitations:

            E, psi = self.engine.run()
            E_MPO = self.engine.env.full_contraction(0) # TODO: measure this while envs are still around?
            self.results['excitation_energies_MPO'].append(E_MPO - ground_state_energy)  # TODO: should be almost the same?!
            self.results['excitation_energies'].append(E - ground_state_energy)
            self.logger.info("excitation energy: %.14f", E - ground_state_energy)
            if np.linalg.norm(psi.norm_test()) > self.options.get('orthogonal_norm_tol', 1.e-12):
                self.logger.info("call psi.canonical_form() on excitation")
                psi.canonical_form_finite(envs_to_update=[self.engine.env])
            self.orthogonal_to.append(psi)  # in `orthogonal_to` we need the grouped, segment psi
            # but in `excitations` we want the "original", ungrouped, measurement psi
            psi_meas, _ = self.get_measurement_psi_model(psi, self.model)
            self.excitations.append(psi_meas)  # save in list of excitations
            if len(self.excitations) >= N_excitations:
                break

            self.make_measurements()
            self.logger.info("got %d excitations so far, proceeed to next excitation.\n%s",
                             len(self.excitations), "+" * 80)
            self.init_state()  # initialize a new state to be optimized
            self.init_algorithm()
        # done

    def resume_run_algorithm(self):
        """Not Implemented"""
        raise NotImplementedError("TODO")

<<<<<<< HEAD
    def prepare_results_for_save(self):
        results = super().prepare_results_for_save()
        if 'resume_data' in results:
            results['resume_data']['excitations'] = self.excitations
        return results

=======
>>>>>>> b8f0b43b
    def get_measurement_psi_model(self, psi, model):
        """Get psi for measurements.

        Sometimes, the `psi` we want to use for measurements is different from the one the
        algorithm actually acts on.
        Here, we split sites, if they were grouped in :meth:`group_sites_for_algorithm`.

        Parameters
        ----------
        psi :
            Tensor network; initially just ``self.psi``.
            The method should make a copy before modification.
        model :
            Model matching `psi` (in terms of indexing, MPS order, grouped sites, ...)
            Initially just ``self.model``.

        Returns
        -------
        psi :
            The psi suitable as argument for generic measurement functions.
        model :
            Model matching `psi` (in terms of indexing, MPS order, grouped sites, ...)

        Options
        -------
        .. cfg:configoptions :: OrthogonalExcitations

            measure_add_unitcells : int | (int, int) | None
                It can be a single value (default=0), or two separate values for left/right.
                For ``bc_MPS='finite'`` in the :attr`model_orig`, only 0 is allowed.
                `None` disables the feature, but this may cause measurment functions/results to
                have unexpected (or possibly wrong, if not accounted for) indexing.
        """
        psi, model = super().get_measurement_psi_model(psi, model)  # ungroup if necessary

        measure_add_unitcells = self.options.get('measure_add_unitcells', 0)
        if measure_add_unitcells is not None:
            first, last = self.results['segment_first_last']
            psi, meas_first, meas_last = psi.extract_enlarged_segment(self.ground_state_orig_L,
                                                                      self.ground_state_orig_R,
                                                                      first,
                                                                      last,
                                                                      measure_add_unitcells)
            key = 'measure_segment_first_last'
            if key not in self.results:
                self.results[key] = (meas_first, meas_last)
            else:
                assert self.results[key] == (meas_first, meas_last)
            model  = self.model_orig.extract_segment(meas_first, meas_last)
        return psi, model

    def get_resume_data(self, sequential_simulations=False):
        resume_data = super().get_resume_data(sequential_simulations)
        if self.options['save_psi'] or sequential_simulations:
            resume_data['ortho_offset'] = len(self.excitations) - len(self.orthogonal_to)
            resume_data['orthogonal_to'] = self.orthogonal_to
        if sequential_simulations:
            resume_data['segment_first_last'] = self.results['segment_first_last']
        return resume_data

    def _psi_from_previous_ortho(self, psi, previous_first_last, source="?", perturb=False):
        """Adjust a state from a previous `resume_data['orthogonal_to']` to be used for self.

        """
        self.logger.info('initializing psi from %s', source)
        # enlarge segment size if necessary
        new_first_last = self.results['segment_first_last']
        if previous_first_last != new_first_last:
            prev_first, prev_last = previous_first_last
            psi, _, _ = psi.extract_enlarged_segment(self.sim.ground_state_orig_L,
                                                     self.sim.ground_state_orig_R,
                                                     prev_first,
                                                     prev_last,
                                                     new_first_last=new_first_last)
        # double-check that charges are what we want them to be
        psi_qtotal = psi.get_total_charge()
        expect_qtotal = self.initial_state_seg.get_total_charge()
        if np.any(psi_qtotal - expect_qtotal):
            raise ValueError(f"psi from {source!s} has different charge "
                             f"{psi_qtotal!r} than expected {expect_qtotal!r}")
        psi_legs = psi.outer_virtual_legs()
        expect_legs = self.initial_state_seg.outer_virtual_legs()
        for leg_previous, leg_expected in zip(psi_legs, expect_legs):
            try:
                leg_previous.test_equal(leg_expected)
            except ValueError as e:
                raise ValueError("psi from {source!s} has incompatible legs "
                                 "with current simulation") from e
        # finally perturb, if desired
        if perturb:
            self.perturb_initial_state(psi)
        return psi


def expectation_value_outside_segment_right(psi_segment, psi_R, ops, lat_segment, sites=None, axes=None):
    """Calculate expectation values outside of the segment to the right.

    Parameters
    ----------
    psi_S :
        Segment MPS.
    psi_R :
        Infinite MPS on the right.
    lat_segment : :class:`~tenpy.models.lattice.Lattice`
        The lattice of the segment MPS. In particular, it should have `segment_first_last`
    ops, sites, axes:
        As for :meth:`~tenpy.networks.mps.MPS.expectation_value`.
        `sites` should only have values > 0, with 0 being the first site on the right of the
        segment. If `ops` is non-uniform, it is indexed as for `psi_R`.
    """
    # TODO move these functions to a different location in code?
    # TODO rigorous tests
    psi_S = psi_segment
    assert psi_S.bc == 'segment'
    if hasattr(lat_segment,"segment_first_last"):
        first, last = lat_segment.segment_first_last
    else:
        first, last = 0,lat_segment.N_sites - 1
    assert psi_S.L == last - first + 1
    shift = last + 1 # = first + psi_S.L = index in `sites` relative to MPS index of psi_R
    if sites is None:
        # one MPS unit cell plus partially filled if non-trivial `last`
        sites = np.arange(psi_R.L + (psi_R.L - last + 1 % psi_R.L if last % psi_R.L else 0))
    sites = [i + shift for i in sites]
    ops, sites, n, (op_ax_p, op_ax_pstar) = psi_R._expectation_value_args(ops, sites, axes)
    ax_p = ['p' + str(k) for k in range(n)]
    ax_pstar = ['p' + str(k) + '*' for k in range(n)]
    UL, VR = psi_S.segment_boundaries
    S = psi_S.get_SR(psi_S.L - 1)
    if VR is None:
        rho = npc.diag(S**2,
                        psi_S.get_B(psi_S.L - 1, None).get_leg('vR'),
                        labels=['vR', 'vR*'])
    else:
        rho = VR.scale_axis(S, 'vL')
        rho = npc.tensordot(rho.conj(), rho, axes=['vL*', 'vL'])
    E = []
    k = shift  # starting on that site
    for i in sorted(sites):
        assert k <= i
        while k < i:
            B = psi_R.get_B(k, form='B')
            rho = npc.tensordot(rho, B, ['vR', 'vL'])
            rho = npc.tensordot(B.conj(), rho, [['vL*', 'p*'] , ['vR*', 'p']])
            k += 1
        op = psi_R.get_op(ops, i)
        op = op.replace_labels(op_ax_p + op_ax_pstar, ax_p + ax_pstar)
        Bs = psi_R.get_B(i, form='B', label_p='0')
        for k in range(1, n):
            Bs = npc.tensordot(Bs, psi_R.get_B(i+k, 'B', label_p=str(k)), ['vR', 'vL'])
        C = npc.tensordot(op, Bs, axes=[ax_pstar, ax_p])
        C = npc.tensordot(rho, C, axes=['vR', 'vL'])
        E.append(npc.inner(Bs.conj(), C, axes=[['vL*'] + ax_pstar + ['vR*'],
                                                ['vR*'] + ax_p + ['vR']]))
    return np.real_if_close(E)


def expectation_value_outside_segment_left(psi_segment, psi_L, ops, lat_segment, sites=None, axes=None):
    """Calculate expectation values outside of the segment to the right.

    Parameters
    ----------
    psi_S :
        Segment MPS.
    psi_L :
        Infinite MPS on the left.
    ops, sites, axes:
        As for :meth:`~tenpy.networks.mps.MPS.expectation_value`.
        `sites` should only have values < 0, with -1 being the first site on the left of the
        segment. If `ops` is non-uniform, it is indexed as for `psi_L`.
    """
    psi_S = psi_segment
    assert psi_S.bc == 'segment'
    if hasattr(lat_segment,"segment_first_last"):
        first, last = lat_segment.segment_first_last
    else:
        first, last = 0, lat_segment.N_sites - 1
    assert psi_S.L == last - first + 1
    shift = first  # = index in `sites` relative to MPS index of psi_R
    if sites is None:
        # one MPS unit cell plus partially filled if non-trivial `first`
        sites = np.arange(-psi_L.L - (first if first % psi_L.L else 0), 0)
    sites = [i + shift for i in sites]
    ops, sites, n, (op_ax_p, op_ax_pstar) = psi_L._expectation_value_args(ops, sites, axes)
    ax_p = ['p' + str(k) for k in range(n)]
    ax_pstar = ['p' + str(k) + '*' for k in range(n)]
    UL, VR = psi_S.segment_boundaries
    S = psi_S.get_SL(0)
    if UL is None:
        rho = npc.diag(S**2,
                       psi_S.get_B(0, None).get_leg('vL'),
                       labels=['vL', 'vL*'])
    else:
        rho = UL.scale_axis(S, 'vR')
        rho = npc.tensordot(rho, rho.conj(), axes=['vR', 'vR*'])
    E = []
    k = shift -1
    for i in sorted(sites, reverse=True):
        assert i <= k
        while k > i:
            A = psi_L.get_B(k, form='A')
            rho = npc.tensordot(A, rho, ['vR', 'vL'])
            rho = npc.tensordot(rho, A.conj(), [['p', 'vL*'] , ['p*', 'vR*']])
            k -= 1
        op = psi_L.get_op(ops, i)
        op = op.replace_labels(op_ax_p + op_ax_pstar, ax_p + ax_pstar)
        As = psi_L.get_B(i - (n-1), form='A', label_p='0')
        for k in range(1, n):
            As = npc.tensordot(As, psi_L.get_B(i - (n - 1) + k, 'A', label_p=str(k)), ['vR', 'vL'])
        C = npc.tensordot(op, As, axes=[ax_pstar, ax_p])
        C = npc.tensordot(C, rho, axes=['vR', 'vL'])
        E.append(npc.inner(As.conj(), C, axes=[['vL*'] + ax_pstar + ['vR*'],
                                                ['vL'] + ax_p + ['vL*']]))
    return np.real_if_close(E[::-1])


class TopologicalExcitations(OrthogonalExcitations):
    def __init__(self, options, *, gs_data_L=None, gs_data_R=None, **kwargs):
        super().__init__(options, **kwargs)
        resume_data = kwargs.get('resume_data', {})
        #  if orthogonal_to is None and 'orthogonal_to' in resume_data:
        #      orthogonal_to = kwargs['resume_data']['orthogonal_to']
        #      self.options.touch('ground_state_filename_left', 'ground_state_filename_right')
        self.orthogonal_to = None # TODO: allow orthogonal_to
        self.excitations = resume_data.get('excitations', [])
        self.results['excitation_energies'] = []
        self.results['excitation_energies_MPO'] = []
        if self.options.get('save_psi', True):
            self.results['excitations'] = self.excitations
        self.init_env_data = {}
        self._gs_data_L = gs_data_L
        self._gs_data_R = gs_data_R
        self.initial_state_builder = None

    def init_from_groundstate(self):
        """Initialize :attr:`orthogonal_to` from the ground state.

        Load the ground state and initialize the model from it.
        Calls :meth:`extract_segment`.

        An empty :attr:`orthogonal_to` indicates that we will :meth:`switch_charge_sector`
        in the first :meth:`init_algorithm` call.

        Options
        -------
        .. cfg:configoptions :: OrthogonalExcitations

            ground_state_filename :
                File from which the ground state should be loaded.
            orthogonal_norm_tol : float
                Tolerance how large :meth:`~tenpy.networks.mps.MPS.norm_err` may be for states
                to be added to :attr:`orthogonal_to`.
            apply_local_op: list | None
                If not `None`, use :meth:`~tenpy.networks.mps.MPS.apply_local_op` to change
                the charge sector compared to the ground state.
                Should have the form  ``[site1, operator1, site2, operator2, ...]``.
                with the operators given as strings (to be read out from the site class).
                Alternatively, use `switch_charge_sector`.
                `site#` are MPS indices in the *original* ground state, not the segment!
            switch_charge_sector : list of int | None
                If given, change the charge sector of the exciations compared to the ground state.
                Alternative to `apply_local_op` where we run a small zero-site diagonalization on
                the left-most bond in the desired charge sector to update the state.
            switch_charge_sector_site: int
                To the left of which site we switch charge sector.
                MPS index in the *original* ground state, not the segment!

        Returns
        -------
        gs_data : dict
            The data loaded from :cfg:option:`OrthogonalExcitations.ground_state_filename`.
        """
        gs_fn_L, gs_data_L, gs_fn_R, gs_data_R = self._load_gs_data()
        gs_data_options_L = gs_data_L['simulation_parameters']
        # initialize original model with model_class and model_params from ground state data
        self.logger.info("initialize original ground state model")
        for key in gs_data_options_L.keys(): # Assume same model params for left and right
            if not isinstance(key, str) or not key.startswith('model'):
                continue
            if key not in self.options:
                self.options[key] = gs_data_options_L[key]
        self.init_model() # FOR NOW, WE ASSUME LEFT AND RIGHT MODELS ARE THE SAME
        self.model_orig = self.model

        # intialize original state
        self.ground_state_orig_L = psi0_L = gs_data_L['psi']  # no copy!
        self.ground_state_orig_R = psi0_R = gs_data_R['psi']  # no copy!
        assert self.ground_state_orig_L.L == self.ground_state_orig_R.L
        if np.linalg.norm(psi0_L.norm_test()) > self.options.get('orthogonal_norm_tol', 1.e-12):
            self.logger.info("call psi.canonical_form() on left ground state")
            psi0_L.canonical_form()
        if np.linalg.norm(psi0_R.norm_test()) > self.options.get('orthogonal_norm_tol', 1.e-12):
            self.logger.info("call psi.canonical_form() on right ground state")
            psi0_R.canonical_form()

        # extract segments if necessary; get `init_env_data`.
        resume_data_L = gs_data_L.get('resume_data', {}) # TODO this is probably wrong
        resume_data_R = gs_data_R.get('resume_data', {}) # TODO this is probably wrong
        psi0_seg, write_back_left, write_back_right = self.extract_segment(psi0_L, psi0_R, self.model, resume_data_L, resume_data_R)
        ########################################
        if write_back_left:
            init_env_data = self.init_env_data
            self.init_env_data = self.init_env_data_L
            self.write_back_environments(gs_data_L, gs_fn_L)
            self.init_env_data = init_env_data
        if write_back_right:
            init_env_data = self.init_env_data
            self.init_env_data = self.init_env_data_R
            self.write_back_environments(gs_data_R, gs_fn_R)
            self.init_env_data = init_env_data
        self.results['segment_first_last'] = self.model.lat.segment_first_last

        # here, psi0_seg is the *unperturbed* ground state in the segment!
        self.get_reference_energy(psi0_L, psi0_R)

        # switch_charge_sector defines `self.initial_state_seg`
        self.initial_state_seg, self.qtotal_diff = self.switch_charge_sector(psi0_seg)
        self.results['qtotal_diff'] = self.qtotal_diff

        self.orthogonal_to = []  # Segment is inherently different than either left or right ground state.
        # Or at least the two sides will be different for non-trivial calculation.
        return None # return isn't used

    def _load_gs_data(self):
        """Load ground state data from `ground_state_filename` or use simulation kwargs."""
        gs_data_return = []
        for which, gs_D in zip(['left', 'right'], [self._gs_data_L, self._gs_data_R]):
            if gs_D is not None:
                gs_F = None
                self.logger.info("use ground state data of simulation class arguments")
                gs_data = gs_D
                gs_D = None  # reset to None to potentially allow to free the memory
                # even though this can only work if the call structure is
                #      sim = OrthogonalExcitations(..., gs_data=gs_data)
                #      del gs_data
                #      with sim:
                #          sim.run()
            else:
                gs_F = self.options['ground_state_filename_' + which]
                self.logger.info("loading " + which + " ground state data from %s", gs_F)
                gs_D = hdf5_io.load(gs_F)
            gs_data_return.extend((gs_F, gs_D))
        assert len(gs_data_return) == 4
        return gs_data_return

    def extract_segment(self, psi0_L_Orig, psi0_R_Orig, model_orig, resume_data_L, resume_data_R):
        """Extract a finite segment from the original model and states.

        In case the original state is already finite, we might still extract a sub-segment
        (if `segment_first` and/or `segment_last` are given) or just use the full system.

        Defines :attr:`ground_state_seg` to be the ground state of the segment.
        Further :attr:`model` and :attr:`init_env_data` are extracted.

        Options
        -------
        .. cfg:configoptions :: OrthogonalExcitations

            segment_enlarge, segment_first, segment_last : int | None
                Arguments for :meth:`~tenpy.models.lattice.Lattice.extract_segment`.
                `segment_englarge` is only used for initially infinite ground states.
            write_back_converged_ground_state_environments : bool
                Only used for infinite ground states, indicating that we should write converged
                environments of the ground state back to `ground_state_filename`.
                This is an optimization if you intend to run another `OrthogonalExcitations`
                simulation in the future with the same `ground_state_filename`.
                (However, it is not faster when the simulations run at the same time; instead it
                might even lead to errors!)

        Parameters
        ----------
        psi0_orig : :class:`~tenpy.networks.mps.MPS`
            Original ground state.
        model_orig : :class:`~tenpy.models.model.MPOModel`
            Original model.
        resume_data : dict
            Possibly contains `init_env_data` with environments.

        Returns
        -------
        psi0_seg :
            Unperturbed ground state in the segment, against which to orthogonalize
            if we don't switch charge sector.
        write_back : bool
            Whether :meth:`write_back_environments` should be called.
        """
        if psi0_L_Orig.bc == 'infinite':
            return self._extract_segment_from_infinite(psi0_L_Orig, psi0_R_Orig, model_orig, resume_data_L, resume_data_R)
        else:
            return self._extract_segment_from_finite(psi0_L_Orig, psi0_R_Orig, model_orig)

    def _extract_segment_from_finite(self, psi0_fin_L, psi0_fin_R, model_fin):
        first = self.options.get('segment_first', 0)
        last = self.options.get('segment_last', None)
        boundary = self.options.get('segment_boundary', (last-first)//2 +first if last is not None else (psi0_fin_L.L-first)//2 + first)
        assert first < boundary
        if last is not None:
            assert boundary < last

        self.model = model_fin.extract_segment(first, last)
        first, last = self.model.lat.segment_first_last
        ground_state_seg_L = psi0_fin_L.extract_segment(first, boundary-1) # 2nd index included in segment
        ground_state_seg_R = psi0_fin_R.extract_segment(boundary, last)

        env = MPOEnvironment(psi0_fin_L, self.model_orig.H_MPO, psi0_fin_L)
        self.env_data_L = env.get_initialization_data(first, last)
        self.env_data_L_seg = env.get_initialization_data(first, boundary-1)

        env = MPOEnvironment(psi0_fin_R, self.model_orig.H_MPO, psi0_fin_R)
        self.env_data_R = env.get_initialization_data(first, last)
        self.env_data_R_seg = env.get_initialization_data(boundary, last)

        ground_state_seg = self._glue_segments(ground_state_seg_L, ground_state_seg_R,
                                               psi0_fin_L, psi0_fin_R,
                                               self.model, (first, last, boundary))

        if first != 0 or last is not None:
            self.init_env_data = {'init_LP': self.env_data_L['init_LP'],
                                  'init_RP': self.env_data_R['init_RP'],
                                  'age_LP': 0,
                                  'age_RP': 0}

            #self.init_env_data = self._contract_segment_boundaries(self.init_env_data, *ground_state_seg.segment_boundaries)
        else:
            assert ground_state_seg_L.L + ground_state_seg_R.L == psi0_fin_L.L
            self.init_env_data = {}

        return ground_state_seg, False, False

    def _contract_segment_boundaries(self, env_data, U, Vh):
        self.logger.info("Put segment boundaries into domain wall envs.")
        if U is not None:
            init_LP = npc.tensordot(U.conj(), env_data['init_LP'], axes=(['vL*'], ['vR*']))
            init_LP = npc.tensordot(init_LP, U, axes=(['vR'], ['vL']))
            env_data['init_LP'] = init_LP

        if Vh is not None:
            init_RP = npc.tensordot(Vh, env_data['init_RP'], axes=(['vR'], ['vL']))
            init_RP = npc.tensordot(init_RP, Vh.conj(), axes=(['vL*'], ['vR*']))
            env_data['init_RP'] = init_RP

        return env_data

    def _extract_segment_from_infinite(self, psi0_inf_L, psi0_inf_R, model_inf, resume_data_L, resume_data_R):
        enlarge = self.options.get('segment_enlarge', None)
        first = self.options.get('segment_first', 0)
        if enlarge is not None:
            assert first == 0
        last = self.options.get('segment_last', None)

        assert (enlarge is None) ^ (last is None), "'enlarge' xor 'last' must be not None."
        boundary = self.options.get('segment_boundary', (last - first) // 2 + first if enlarge is None else (enlarge//2)*psi0_inf_L.L + first)
        assert first < boundary
        if last is not None:
            assert boundary < last
        write_back = self.options.get('write_back_converged_ground_state_environments', False)

        self.model = model_inf.extract_segment(first, last, enlarge)
        first, last = self.model.lat.segment_first_last
        H = model_inf.H_MPO

        gauge = self.options.get('gauge', 'rho')
        if resume_data_L.get('converged_environments', False):
            self.logger.info("use converged environments from left ground state file")
            self.init_env_data_L = resume_data_L['init_env_data'] # Environments for infinite ground states
            psi0_inf_L = resume_data_L.get('psi', psi0_inf_L)
            write_back_left = False
        else:
            self.logger.info("converge left ground state environments with MPOTransferMatrix")
            guess_init_env_data = resume_data_L.get('init_env_data', None)
            self.init_env_data_L = MPOTransferMatrix.find_init_LP_RP(H, psi0_inf_L, guess_init_env_data=guess_init_env_data, _subtraction_gauge=gauge)
            # On bond 0 of the unit cell

            write_back_left = write_back

        if resume_data_R.get('converged_environments', False):
            self.logger.info("use converged environments from right ground state file")
            self.init_env_data_R = resume_data_R['init_env_data']
            psi0_inf_R = resume_data_R.get('psi', psi0_inf_R)
            write_back_right = False
        else:
            self.logger.info("converge right ground state environments with MPOTransferMatrix")
            guess_init_env_data = resume_data_R.get('init_env_data', None)
            self.init_env_data_R = MPOTransferMatrix.find_init_LP_RP(H, psi0_inf_R, guess_init_env_data=guess_init_env_data, _subtraction_gauge=gauge)
            # On bond 0 of the unit cell

            write_back_right = write_back
        self.logger.info("converge segment environments with MPOTransferMatrix")

        env = MPOEnvironment(psi0_inf_L, H, psi0_inf_L, **self.init_env_data_L)
        self.env_data_L = env.get_initialization_data(first, last)
        self.env_data_L_seg = env.get_initialization_data(first, boundary-1)

        env = MPOEnvironment(psi0_inf_R, H, psi0_inf_R, **self.init_env_data_R)
        self.env_data_R = env.get_initialization_data(first, last)
        self.env_data_R_seg = env.get_initialization_data(boundary, last)

        self.init_env_data = {'init_LP': self.env_data_L['init_LP'],
                    'init_RP': self.env_data_R['init_RP'],
                    'age_LP': 0,
                    'age_RP': 0}

        ground_state_seg_L = psi0_inf_L.extract_segment(first, boundary-1)
        ground_state_seg_R = psi0_inf_R.extract_segment(boundary, last)
        ground_state_seg = self._glue_segments(ground_state_seg_L, ground_state_seg_R,
                                               psi0_inf_L, psi0_inf_R,
                                               self.model, (first, last, boundary))

        return ground_state_seg, write_back_left, write_back_right


    def _glue_segments(self, seg_L, seg_R, inf_L, inf_R, model, indices):
        join_method = self.join_method = self.options.get('join_method', "average charge")
        if inf_L.finite or inf_R.finite:
            assert join_method == "most probable charge"
        first, last, boundary = indices
        print(first, last, boundary)
        left_half_model = self.model_orig.extract_segment(first, boundary-1, None)
        right_half_model = self.model_orig.extract_segment(boundary, last, None)

        env_left_BC = MPOEnvironment(seg_L, left_half_model.H_MPO, seg_L, **self.env_data_L_seg)
        env_right_BC = MPOEnvironment(seg_R, right_half_model.H_MPO, seg_R, **self.env_data_R_seg)
        LP = env_left_BC._contract_LP(seg_L.L-1, env_left_BC.get_LP(seg_L.L-1, store=False))
        RP = env_right_BC._contract_RP(0, env_right_BC.get_RP(0, store=False))  # saves the environments!
        H0 = ZeroSiteH.from_LP_RP(LP, RP)
        if self.model.H_MPO.explicit_plus_hc:
            H0 = SumNpcLinearOperator(H0, H0.adjoint())
        vL, vR = LP.get_leg('vR').conj(), RP.get_leg('vL').conj()

        if seg_L.chinfo.qnumber == 0:    # Handles the case of no charge-conservation
            desired_Q = None
        else:
            if join_method == "average charge":
                Q_bar_L = inf_L.average_charge(0)
                for i in range(1, inf_L.L):
                    Q_bar_L += inf_L.average_charge(i)
                Q_bar_L = vL.chinfo.make_valid(np.around(Q_bar_L / inf_L.L))
                self.logger.info("Charge of left BC, averaged over site and unit cell: %r", Q_bar_L)

                Q_bar_R = inf_R.average_charge(0)
                for i in range(1, inf_R.L):
                    Q_bar_R += inf_R.average_charge(i)
                Q_bar_R = vR.chinfo.make_valid(-1 * np.around(Q_bar_R / inf_R.L))
                self.logger.info("Charge of right BC, averaged over site and unit cell: %r", -1*Q_bar_R)
                desired_Q = list(vL.chinfo.make_valid(Q_bar_L + Q_bar_R))
            elif join_method == "most probable charge":
                posL = seg_L.L
                posR = 0
                QsL, psL = seg_L.probability_per_charge(posL)
                QsR, psR = seg_R.probability_per_charge(posR)

                side_by_side = string.vert_join(["left seg\n" + str(QsL), "prob\n" + str(np.array([psL]).T), "right seg\n" + str(QsR),"prob\n" +str(np.array([psR]).T)], delim=' | ')
                self.logger.info(side_by_side)

                Qmostprobable_L = QsL[np.argmax(psL)]
                Qmostprobable_R = -1 * QsR[np.argmax(psR)]
                self.logger.info("Most probable left:" + str(Qmostprobable_L))
                self.logger.info("Most probable right:" + str(Qmostprobable_R))
                desired_Q = list(vL.chinfo.make_valid(Qmostprobable_L + Qmostprobable_R))
            else:
                raise ValueError("Invalid `join_method` %s " % join_method)
        self.gluing_charge = desired_Q
        self.logger.info("Desired gluing charge: %r", desired_Q)

        # We need a tensor that is non-zero only when Q = (Q^i_L - bar(Q_L)) + (Q^i_R - bar(Q_R))
        # Q is the the charge we insert. Here we only do charge gluing to get a valid segment.
        # Changing charge sector is done below by basically identical code when the segment is already formed.
        th0 = npc.Array.from_func(np.ones, [vL, vR],
                                  dtype=seg_L.dtype,
                                  qtotal=desired_Q,
                                  labels=['vL', 'vR'])
        lanczos_params = self.options.get("lanczos_params", {}) # See if lanczos_params is in yaml, if not use empty dictionary
        _, th0, _ = lanczos.LanczosGroundState(H0, th0, lanczos_params).run()

        norm = npc.norm(th0)
        self.logger.info("Norm of theta guess: %.8f", norm)
        if np.isclose(norm, 0):
            raise ValueError(f"Norm of inserted theta with charge {list(qtotal_change)} on site index {site:d} is zero.")

        U, s, Vh = npc.svd(th0, inner_labels=['vR', 'vL'])
        seg_L.set_B(seg_L.L-1, npc.tensordot(seg_L.get_B(seg_L.L-1, 'A'), U, axes=['vR', 'vL']), form='A') # Put AU into last site of left segment
        seg_L.set_SR(seg_L.L-1, s)
        seg_R.set_B(0, npc.tensordot(Vh, seg_R.get_B(0, 'B'), axes=['vR', 'vL']), form='B') # Put Vh B into first site of right segment
        seg_R.set_SL(0, s)

        combined_seg = self._concatenate_segments(seg_L, seg_R, inf_L)

        return combined_seg

    def _concatenate_segments(self, seg_L, seg_R, inf_L):
        l_sites = [seg_L.sites[i] for i in range(seg_L.L)]
        lA = [seg_L.get_B(i, 'A') for i in range(seg_L.L)]
        lS = [seg_L.get_SL(i) for i in range(seg_L.L)]
        #lS.append(seg_L.get_SR(seg_L.L-1))

        # Building segment MPS on right half
        r_sites = [seg_R.sites[i] for i in range(seg_R.L)]
        rB = [seg_R.get_B(i) for i in range(seg_R.L)]
        rS = [seg_R.get_SL(i) for i in range(seg_R.L)]
        rS.append(seg_R.get_SR(seg_R.L-1))

        assert npc.norm(seg_L.get_SR(seg_L.L-1) - rS[0]) < 1.e-12

        cp = MPS(l_sites + r_sites, lA + rB, lS + rS, 'segment',
                 ['A'] * seg_L.L + ['B'] * seg_R.L, inf_L.norm)
        cp.grouped = inf_L.grouped
        cp.canonical_form_finite(cutoff=1e-15) #to strip out vanishing singular values at the interface
        return cp
    
    def correction(self, psi0_alpha, psi0_beta, env_alpha, env_beta, 
                   last, eta_R_alpha, eta_R_beta):
        # 'last' is last site in segment
        correction = 0
        if psi0_alpha.finite:
            sites = range(last, psi0_alpha.L-1)
        else:
            sites = range(0, psi0_alpha.L)
        for i in sites:
            RP_alpha = env_alpha.get_RP(i)
            RP_beta = env_beta.get_RP(i)
            S_alpha = psi0_alpha.get_SR(i)
            S_beta = psi0_beta.get_SR(i)
            wR = self.model_orig.H_MPO.get_W(i).get_leg('wR')
            IdL = self.model_orig.H_MPO.get_IdL(i+1)
            
            vR = psi0_alpha.get_B(i, 'B').get_leg('vR')
            if isinstance(S_alpha, npc.Array):
                rho_alpha = npc.tensordot(S_alpha, S_alpha.conj(), axes=['vL', 'vL*'])
            else:
                S2 = S_alpha**2
                rho_alpha = npc.diag(S2, vR, labels=['vR', 'vR*'])
            rho_alpha = rho_alpha.add_leg(wR, IdL, axis=1, label='wR')
            
            vR = psi0_beta.get_B(i, 'B').get_leg('vR')
            if isinstance(S_beta, npc.Array):
                rho_beta = npc.tensordot(S_beta, S_beta.conj(), axes=['vL', 'vL*'])
            else:
                S2 = S_beta**2
                rho_beta = npc.diag(S2, vR, labels=['vR', 'vR*'])
            rho_beta = rho_beta.add_leg(wR, IdL, axis=1, label='wR')
            
            correction += npc.tensordot(rho_beta, RP_beta, axes=(['vR', 'wR', 'vR*'], ['vL', 'wL', 'vL*'])) - \
                          npc.tensordot(rho_alpha, RP_alpha, axes=(['vR', 'wR', 'vR*'], ['vL', 'wL', 'vL*'])) - \
                          eta_R_beta + eta_R_alpha
        return correction
    
    def arbitrary_shifts(self, psi0_alpha, psi0_beta):
        # Code taken from MPO transfer matrix
        dtype = np.promote_types(psi0_alpha.dtype,
             np.promote_types(psi0_beta, self.model_orig.H_MPO.dtype))
        wL = self.model.H_MPO.get_W(0).get_leg('wL')
        wR = wL.conj()
        IdL = self.model_orig.H_MPO.get_IdL(0)
        IdR = self.model_orig.H_MPO.get_IdR(-1)
        
        vR = psi0_alpha.get_B(psi0_alpha.L-1, 'B').get_leg('vR')
        vL = psi0_alpha.get_B(0, 'A').get_leg('vL')
        
        chi0 = vR.ind_len
        eye_R = npc.diag(1., vR.conj(), dtype=dtype, labels=['vL', 'vL*'])
        E_shift = eye_R.add_leg(wL, IdL, axis=1, label='wL')  # vL wL vL*
        proj_trace = E_shift.conj().iset_leg_labels(['vR', 'wR', 'vR*']) / chi0
        #MPO_TM = MPOTransferMatrix(H, psi0_L, transpose=False, guess = self.init_env_data_L['init_RP'])
        eta_R_alpha = npc.tensordot(proj_trace, self.init_env_data_L['init_RP'], axes=(['vR', 'wR', 'vR*'], ['vL', 'wL', 'vL*'])).real

        chi0 = vL.ind_len
        eye_L = npc.diag(1., vL, dtype=dtype, labels=['vR*', 'vR'])
        E_shift = eye_L.add_leg(wR, IdR, axis=1, label='wR')  # vR* wR vR
        proj_trace = E_shift.conj().iset_leg_labels(['vL*', 'wL', 'vL']) / chi0
        #MPO_TM = MPOTransferMatrix(H, psi0_L, transpose=True, guess = self.init_env_data_L['init_LP'])
        eta_L_alpha = npc.tensordot(self.init_env_data_L['init_LP'], proj_trace, axes=(['vR*', 'wR', 'vR'], ['vL*', 'wL', 'vL'])).real

        vR = psi0_beta.get_B(psi0_beta.L-1, 'B').get_leg('vR')
        vL = psi0_beta.get_B(0, 'A').get_leg('vL')

        chi0 = vR.ind_len
        eye_R = npc.diag(1., vR.conj(), dtype=dtype, labels=['vL', 'vL*'])
        E_shift = eye_R.add_leg(wL, IdL, axis=1, label='wL')  # vL wL vL*
        proj_trace = E_shift.conj().iset_leg_labels(['vR', 'wR', 'vR*']) / chi0
        #MPO_TM = MPOTransferMatrix(H, psi0_R, transpose=False, guess = self.init_env_data_R['init_RP'])
        eta_R_beta = npc.tensordot(proj_trace, self.init_env_data_R['init_RP'], axes=(['vR', 'wR', 'vR*'], ['vL', 'wL', 'vL*'])).real

        chi0 = vL.ind_len
        eye_L = npc.diag(1., vL, dtype=dtype, labels=['vR*', 'vR'])
        E_shift = eye_L.add_leg(wR, IdR, axis=1, label='wR')  # vR* wR vR
        proj_trace = E_shift.conj().iset_leg_labels(['vL*', 'wL', 'vL']) / chi0
        #MPO_TM = MPOTransferMatrix(H, psi0_R, transpose=True, guess = self.init_env_data_R['init_LP'])
        eta_L_beta = npc.tensordot(self.init_env_data_R['init_LP'], proj_trace, axes=(['vR*', 'wR', 'vR'], ['vL*', 'wL', 'vL'])).real
        
        return eta_L_alpha, eta_L_beta, eta_R_alpha, eta_R_beta
    
    def get_reference_energy(self, psi0_alpha, psi0_beta):
        """Obtain ground state reference energy.

        Excitation energies are full contractions of the MPOEnvironment with the environments
        defined in :attr:`init_env_data`.
        Hence, the reference energy is also the contraction of the `MPOEnvionment` on the segment.

        Parameters
        ----------
        psi0_seg : :class:`~tenpy.networks.msp.MPS`
            Ground state MPS on the segment, matching :attr:`init_env_data`.
        """
        # can't just use gs_data['energy'], since this is just energy density for infinite MPS
        self.logger.info("Calculate reference energy by contracting environments")
        first, last = self.results['segment_first_last']
        print(first, last)
        seg_alpha = psi0_alpha.extract_segment(first, last)
        seg_beta = psi0_beta.extract_segment(first, last)
        gauge = self.options.get('gauge', 'rho')

        # This is expensive but more accurate than E0 + epsilon*L
        env_alpha = MPOEnvironment(seg_alpha, self.model.H_MPO, seg_alpha, **self.env_data_L)
        E_alpha = env_alpha.full_contraction(0).real
        env_beta = MPOEnvironment(seg_beta, self.model.H_MPO, seg_beta, **self.env_data_R)
        E_beta = env_beta.full_contraction(0).real

        coeff_alpha = self.options.get('coeff_alpha', 1.)
        coeff_beta = self.options.get('coeff_beta', 1 - coeff_alpha)
        assert np.abs(coeff_alpha + coeff_beta - 1.0) < 1.e-12

        if psi0_alpha.finite:
            correction = self.correction(psi0_alpha, psi0_beta, env_alpha, env_beta, last, 0, 0)
                
            self.results['ground_state_energy'] = coeff_alpha * E_alpha + coeff_beta * E_beta + correction
        else:
            H = self.model_orig.H_MPO
            if (last + 1 - first) % psi0_alpha.L == 0: # last is included in segment.
                _, epsilon_alpha, E0_alpha = MPOTransferMatrix.find_init_LP_RP(H, psi0_alpha, first, last,
                                guess_init_env_data=self.init_env_data_L, calc_E=True, _subtraction_gauge=gauge)
                epsilon_alpha = np.mean(epsilon_alpha).real
                _, epsilon_beta, E0_beta = MPOTransferMatrix.find_init_LP_RP(H, psi0_beta, first, last,
                                guess_init_env_data=self.init_env_data_R, calc_E=True, _subtraction_gauge=gauge)
                epsilon_beta = np.mean(epsilon_beta).real
            else:
                epsilon_alpha, E0_alpha, epsilon_beta, E0_beta = 0, 0, 0, 0

            #E_alpha2 = E0_alpha + (seg_alpha.L + first % psi0_L.L + psi0_L.L - (1 + (last) % psi0_L.L))*epsilon_alpha
            #E_beta2 = E0_beta + (seg_beta.L + first % psi0_R.L + psi0_R.L - (1 + (last) % psi0_R.L))*epsilon_beta
            E_alpha2 = E0_alpha + seg_alpha.L * epsilon_alpha
            E_beta2 = E0_beta + seg_beta.L * epsilon_beta

            self.logger.info("E_alpha, E_beta, E_alpha2, E_beta2: %.14f, %.14f, %.14f, %.14f", E_alpha, E_beta, E_alpha2, E_beta2)
            self.logger.info("epsilon_alpha, epsilon_beta, E0_alpha, E0_beta: %.14f, %.14f, %.14f, %.14f", epsilon_alpha, epsilon_beta, E0_alpha, E0_beta)

            eta_L_alpha, eta_L_beta, eta_R_alpha, eta_R_beta = self.arbitrary_shifts(psi0_alpha, psi0_beta)

            self.logger.info("eta_L_alpha, eta_R_alpha, eta_L_beta, eta_R_beta: %.14f, %.14f, %.14f, %.14f", eta_L_alpha, eta_R_alpha, eta_L_beta, eta_R_beta)
            
            correction = self.correction(psi0_alpha, psi0_beta, env_alpha, env_beta, last, eta_R_alpha, eta_R_beta) / psi0_alpha.L
                
            self.results['ground_state_energy'] = coeff_alpha * E_alpha + coeff_beta * E_beta \
                + (1 - coeff_alpha) * eta_L_alpha - coeff_alpha * eta_R_alpha - coeff_beta * eta_L_beta + (1 - coeff_beta) * eta_R_beta + correction

            if np.abs(E0_alpha - E0_beta) > 1.e-4:
                warnings.warn('E0_alpha and E0_beta are more than 1.e-4 idfferent; single DW energy may not be well defined.\nOnly two DWs are well defined. PROCEED AT YOUR OWN RISK.')
                
        self.logger.info("Correction term for mismatched GSs: %.14f", correction)        
        self.logger.info("Reference Ground State Energy: %.14f", self.results['ground_state_energy'])

        return self.results['ground_state_energy']


class TopologicalExcitationsOLD(OrthogonalExcitations):

    def init_orthogonal_from_groundstate(self):
        """Initialize :attr:`orthogonal_to` from the ground state.

        Load the ground state.
        If the ground state is infinite, call :meth:`extract_segment_from_infinite`.

        An empty :attr:`orthogonal_to` indicates that we will :meth:`switch_charge_sector`
        in the first :meth:`init_algorithm` call.

        Options
        -------
        .. cfg:configoptions :: OrthogonalExcitations

            left_BC_filename :
                File from which the ground state for left boundary should be loaded.
            right_BC_filename :
                File from which the ground state for right boundary should be loaded.
            orthogonal_norm_tol : float
                Tolerance how large :meth:`~tenpy.networks.mps.MPS.norm_err` may be for states
                to be added to :attr:`orthogonal_to`.
            segment_enlarge, segment_first, segment_last : int | None
                Only for initially infinite ground states.
                Arguments for :meth:`~tenpy.models.lattice.Lattice.extract_segment`.
            join_method: "average charge" | "most probable charge"
                Governs how the segements are joined.
            apply_local_op: dict | None
                If not `None`, apply :meth:`~tenpy.networks.mps.MPS.apply_local_op` with given
                keyword arguments to change the charge sector compared to the ground state.
                Alternatively, use `switch_charge_sector`.
            switch_charge_sector : list of int | None
                If given, change the charge sector of the exciations compared to the ground state.
                Alternative to `apply_local_op` where we run a small zero-site diagonalization on
                the left-most bond in the desired charge sector to update the state.
            write_back_converged_ground_state_environments : bool
                Only used for infinite ground states, indicating that we should write converged
                environments of the ground state back to `ground_state_filename`.
                This is an optimization if you intend to run another `OrthogonalExcitations`
                simulation in the future with the same `ground_state_filename`.
                (However, it is not faster when the simulations run at the same time; instead it
                might even lead to errors!)

        Returns
        -------
        data : dict
            The data loaded from :cfg:option:`OrthogonalExcitations.ground_state_filename`.
        """
        # TODO: allow to pass ground state data as kwargs to sim instead!
        left_fn = self.options['left_BC_filename']
        right_fn = self.options['right_BC_filename']
        left_data = hdf5_io.load(left_fn)
        right_data = hdf5_io.load(right_fn)
        left_data_options = left_data['simulation_parameters']
        right_data_options = right_data['simulation_parameters']

        # get model from ground_state data
        for keyL, keyR in zip(left_data_options.keys(), right_data_options.keys()):
            assert keyL == keyR, 'Left and right models must have the same keys.'
            if not isinstance(keyL, str) or not keyL.startswith('model'):
                continue
            if keyL not in self.options:
                # I think this forces the left and right model to be the same? Maybe we want a case where we put a DW between two different types of states?
                self.options[keyL] = {}
                self.options[keyL]['left'] = left_data_options[keyL]
                self.options[keyR]['right'] = right_data_options[keyR]
        self.init_model()
        # FOR NOW (09/17/2021), WE ASSUME LEFT AND RIGHT MODELS ARE THE SAME

        self.ground_state_infinite_right = psi0_R = right_data['psi'] # Use right BC psi since these should be in B form already (Actually both are probs in B form)
        self.ground_state_infinite_left = psi0_L = left_data['psi']
        resume_data = right_data.get('resume_data', {})
        if np.linalg.norm(psi0_R.norm_test()) > self.options.get('orthogonal_norm_tol', 1.e-12):
            self.logger.info("call psi.canonicalf_form() on right ground state")
            psi0_R.canonical_form()
        if np.linalg.norm(psi0_L.norm_test()) > self.options.get('orthogonal_norm_tol', 1.e-12):
            self.logger.info("call psi.canonicalf_form() on left ground state")
            psi0_L.canonical_form()
        assert psi0_R.bc == psi0_L.bc == 'infinite', 'Topological excitations require segment DMRG, so infinite boundary conditions.'

        write_back = self.extract_segment_from_infinite(resume_data)
        if write_back:
            self.write_converged_environments(left_data, right_data, left_fn, right_fn)

        apply_local_op = self.options.get("apply_local_op", None)
        switch_charge_sector = self.options.get("switch_charge_sector", None)

        self.orthogonal_to = []
        return right_data

    def init_model(self):
        """Initialize a :attr:`model` from the model parameters.

        Skips initialization if :attr:`model` is already set.

        Options
        -------
        .. cfg:configoptions :: Simulation
            model_class : str | class
                Mandatory. Class or name of a subclass of :class:`~tenpy.models.model.Model`.
            model_params : dict
                Dictionary with parameters for the model; see the documentation of the
                corresponding `model_class`.
        """
        # TODO: does this make sense???? should have the same model on left and right!
        for dir in ['left', 'right']:
            model_class_name = self.options["model_class"][dir]  # no default value!
            if hasattr(self, 'model' + '_' + dir + '_inf'):
                self.options.subconfig('model_params').touch(dir)
                return  # skip actually regenerating the model
            ModelClass = find_subclass(Model, model_class_name)
            params = self.options.subconfig('model_params').subconfig(dir)
            if dir == 'left':
                self.model_left_inf = ModelClass(params)
            else:
                self.model_right_inf = ModelClass(params)

    def extract_segment_from_infinite(self, resume_data):
        """Extract a finite segment from the infinite model/state.

        Parameters
        ----------
        psi0_inf : :class:`~tenpy.networks.mps.MPS`
            Original ground state with infinite boundary conditions.
        model_inf : :class:`~tenpy.models.model.MPOModel`
            Original infinite model.
        resume_data : dict
            Possibly contains `init_env_data` with environments.

        Returns
        -------
        write_back : bool
            Whether we should call :meth:`write_converged_environments`.
        """

        psi0_L_inf, psi0_R_inf, model_L_inf, model_R_inf = self.ground_state_infinite_left, self.ground_state_infinite_right, \
                                                            self.model_left_inf, self.model_right_inf
        enlarge = self.options.get('segment_enlarge', None)
        first = self.options.get('segment_first', 0)
        last = self.options.get('segment_last', None)
        self.model_right = model_R_inf.extract_segment(first, last, enlarge) # I am not sure either of these are acutally used.
        self.model_left = model_L_inf.extract_segment(first, last, enlarge)  # I am not sure either of these are acutally used.
        self.model = self.model_right # TODO: using right BCs model for the segment; Different model all-together?
        first, last = self.model.lat.segment_first_last
        write_back = self.options.get('write_back_converged_ground_state_environments', False)
        if False: #resume_data.get('converged_environments', False):
            # [TODO] currently not writing converged environments to ground state files
            self.logger.info("use converged environments from ground state file")
            env_data = resume_data['init_env_data']
            psi0_inf = resume_data.get('psi', psi0_inf)
            write_back = False
        else:
            self.logger.info("converge environments with MPOTransferMatrix")
            guess_init_env_data = resume_data.get('init_env_data', None)
            H_R = model_R_inf.H_MPO
            env_data_R, self.eps_R, self.E0_R = MPOTransferMatrix.find_init_LP_RP(H_R, psi0_R_inf, first, last,
                                                         guess_init_env_data=guess_init_env_data, calc_E=True)
            self.init_env_data_R = env_data_R

            H_L = model_L_inf.H_MPO
            env_data_L, self.eps_L, self.E0_L = MPOTransferMatrix.find_init_LP_RP(H_L, psi0_L_inf, first, last,
                                                         guess_init_env_data, calc_E=True)
            self.init_env_data_L = env_data_L

            env_data_mixed = {
                'init_LP': env_data_L['init_LP'],
                'init_RP': env_data_R['init_RP'],
                'age_LP': 0,
                'age_RP': 0
                }
        self.init_env_data = env_data_mixed
        self.ground_state_right = psi0_R_inf.extract_segment(first, last) # I am not sure either of these are acutally used.
        self.ground_state_left = psi0_L_inf.extract_segment(first, last) # I am not sure either of these are acutally used.
        self.ground_state, self._boundary = self.extract_segment_mixed_BC(first, last)

        return write_back

    def extract_segment_mixed_BC(self, first, last):
        join_method = self.join_method = self.options.get('join_method', "average charge")

        lL = self.ground_state_infinite_left.L
        rL = self.ground_state_infinite_right.L
        assert rL == lL, "Ground state boundary conditions must have the same unit cell length."
        gsl = self.ground_state_infinite_left
        gsr = self.ground_state_infinite_right

        # Get boundary indices for left and right half of segment
        num_segments = (last+1 - first) // lL
        lsegments = num_segments // 2
        rsegments = num_segments - lsegments
        lfirst = first
        llast = lsegments * lL - 1
        rfirst = llast + 1
        rlast = last
        assert (rlast + 1 - rfirst) // rL == rsegments

        self.logger.info("lfirst, llast, rfirst, rlast: %d, %d, %d, %d", lfirst, llast, rfirst, rlast)
        self.logger.info("first, last: %d %d", first, last)
        self.logger.info("seg_L, seg_R: %d %d", lsegments, rsegments)

        # Building segment MPS on left half
        l_sites = [gsl.sites[i % lL] for i in range(lfirst, llast + 1)]
        lA = [gsl.get_B(i, 'A') for i in range(lfirst, llast + 1)]
        #lB = [gsl.get_B(i, 'B') for i in range(lfirst, llast + 1)]
        lS = [gsl.get_SL(i) for i in range(lfirst, llast + 1)]
        lS.append(gsl.get_SR(llast))
        left_segment = MPS(l_sites, lA, lS, 'segment', 'A', gsl.norm)

        # Building segment MPS on right half
        r_sites = [gsr.sites[i % rL] for i in range(rfirst, rlast + 1)]
        rB = [gsr.get_B(i) for i in range(rfirst, rlast + 1)]
        rS = [gsr.get_SL(i) for i in range(rfirst, rlast + 1)]
        rS.append(gsr.get_SR(rlast))
        right_segment = MPS(r_sites, rB, rS, 'segment', 'B', gsr.norm)

        # [TODO] Double check on how first and last should be used when we are offsetting the unit cell
        left_half_model = self.model_left_inf.extract_segment(first, None, lsegments)
        right_half_model = self.model_right_inf.extract_segment(first, None, rsegments) # should this be rfirst? Does it make a difference?

        env_left_BC = MPOEnvironment(left_segment, left_half_model.H_MPO, left_segment, **self.init_env_data_L)
        env_right_BC = MPOEnvironment(right_segment, right_half_model.H_MPO, right_segment, **self.init_env_data_R)
        LP = env_left_BC._contract_LP(llast, env_left_BC.get_LP(llast, store=False))
        RP = env_right_BC._contract_RP(0, env_right_BC.get_RP(0, store=False))  # saves the environments!
        H0 = ZeroSiteH.from_LP_RP(LP, RP)
        if self.model.H_MPO.explicit_plus_hc:
            H0 = SumNpcLinearOperator(H0, H0.adjoint())
        vL, vR = LP.get_leg('vR').conj(), RP.get_leg('vL').conj()

        if left_segment.chinfo.qnumber == 0:    # Handles the case of no charge-conservation
            desired_Q = None
        else:
            if join_method == "average charge":
                Q_bar_L = self.ground_state_infinite_left.average_charge(0)
                for i in range(1, self.ground_state_infinite_left.L):
                    Q_bar_L += self.ground_state_infinite_left.average_charge(i)
                Q_bar_L = vL.chinfo.make_valid(np.around(Q_bar_L / self.ground_state_infinite_left.L))
                self.logger.info("Charge of left BC, averaged over site and unit cell: %r", Q_bar_L)

                Q_bar_R = self.ground_state_infinite_right.average_charge(0)
                for i in range(1, self.ground_state_infinite_right.L):
                    Q_bar_R += self.ground_state_infinite_right.average_charge(i)
                Q_bar_R = vR.chinfo.make_valid(-1 * np.around(Q_bar_R / self.ground_state_infinite_right.L))
                self.logger.info("Charge of right BC, averaged over site and unit cell: %r", -1*Q_bar_R)
                desired_Q = list(vL.chinfo.make_valid(Q_bar_L + Q_bar_R))
            elif join_method == "most probable charge":
                posL = left_segment.L
                posR = 0
                QsL, psL = left_segment.probability_per_charge(posL)
                QsR, psR = right_segment.probability_per_charge(posR)

                self.logger.info(side_by_side)
                side_by_side = vert_join(["left seg\n" + str(QsL), "prob\n" + str(np.array([psL]).T), "right seg\n" + str(QsR),"prob\n" +str(np.array([psR]).T)], delim=' | ')
                self.logger.info(side_by_side)

                Qmostprobable_L = QsL[np.argmax(psL)]
                Qmostprobable_R = -1 * QsR[np.argmax(psR)]
                self.logger.info("Most probable left:" + str(Qmostprobable_L))
                self.logger.info("Most probable right:" + str(Qmostprobable_R))
                desired_Q = list(vL.chinfo.make_valid(Qmostprobable_L + Qmostprobable_R))
            else:
                raise ValueError("Invalid `join_method` %s " % join_method)

        self.logger.info("Desired gluing charge: %r", desired_Q)

        # We need a tensor that is non-zero only when Q = (Q^i_L - bar(Q_L)) + (Q^i_R - bar(Q_R))
        # Q is the the charge we insert. Here we only do charge gluing to get a valid segment.
        # Changing charge sector is done below by basically identical code when the segment is already formed.

        th0 = npc.Array.from_func(np.ones, [vL, vR],
                                  dtype=left_segment.dtype,
                                  qtotal=desired_Q,
                                  labels=['vL', 'vR'])
        lanczos_params = self.options.get("lanczos_params", {}) # See if lanczos_params is in yaml, if not use empty dictionary
        _, th0, _ = lanczos.LanczosGroundState(H0, th0, lanczos_params).run()
        U, s, Vh = npc.svd(th0, inner_labels=['vR', 'vL'])
        left_segment.set_B(llast, npc.tensordot(left_segment.get_B(llast, 'A'), U, axes=['vR', 'vL']), form='A') # Put AU into last site of left segment
        lA[llast] = left_segment.get_B(llast, 'A')
        right_segment.set_B(0, npc.tensordot(Vh, right_segment.get_B(0, 'B'), axes=['vR', 'vL']), form='B') # Put Vh B into first site of right segment
        right_segment.set_SL(0, s)

        rB[0] = right_segment.get_B(0)
        rS[0] = right_segment.get_SL(0)
        lS = lS[0:-1] # Remove last singular values from list of singular values in A part of segment.
        ##################### BIG OL HACK #####################

        # note: __init__ makes deep copies of B, S
        cp = MPS(l_sites + r_sites, lA + rB, lS + rS, 'segment',
                 ['A'] * (llast + 1 - lfirst) + ['B'] * (rlast + 1 - rfirst), gsl.norm)
        cp.grouped = gsl.grouped
        cp.canonical_form_finite(cutoff=1e-15) #to strip out vanishing singular values at the interface
        # TODO: no longer define `self._boundary, so shouldn't return `rfirst`.
        return cp, rfirst


    def write_converged_environments(self, left_data, right_data, left_fn, right_fn):
        """Write converged environments back into the file with the ground state.

        Parameters
        ----------
        gs_data : dict
            Data loaded from the ground state file.
        gs_fn : str
            Filename where to save `gs_data`.
        """
        raise NotImplementedError("TODO")
        # make sure to avoid issues if the left file(name) is the same as the right!

    def ground_state_segment_energy(self):
        """Calculate the energy of the segment formed from tensors of one ground state or the other.
        DO NOT USE MIXED SEGMENT.
        An analogue of this function could be moved to orthogonal_excitations, as we need to do the same thing there."""
        # TODO: renamed this to the same `get_reference_energy` as in OrthogonalExciations
        self.logger.info("Calculate energy of 'vacuum' segment.")

        # [TODO] optimize this by using E_L = E_L^0 + epsilon*L where E_L^0 = LP_L * s^2 * RP_L
        # The two answers are not always the same, so we go with full contraction as the true value.
        env_left_BC = MPOEnvironment(self.ground_state_left, self.model_left.H_MPO, self.ground_state_left, **self.init_env_data_L)
        E_L = env_left_BC.full_contraction(0)
        E_L_2 = self.E0_L + self.eps_L * self.ground_state_left.L

        env_right_BC = MPOEnvironment(self.ground_state_right, self.model_right.H_MPO, self.ground_state_right, **self.init_env_data_R)
        E_R = env_right_BC.full_contraction(0)
        E_R_2 = self.E0_R + self.eps_R * self.ground_state_right.L

        self.logger.info("EL, ER, EL2, ER2: %.14f, %.14f, %.14f, %.14f", E_L, E_R, E_L_2, E_R_2)
        self.logger.info("epsilon_L, epsilon_R, E0_L, E0_R: %.14f, %.14f, %.14f, %.14f", self.eps_L, self.eps_R, self.E0_L, self.E0_R)

        self.results['ground_state_energy'] = (E_L + E_R)/2
        return


    def switch_charge_sector(self):
        """Change the charge sector of :attr:`psi` in place."""

        self.ground_state_segment_energy() # Here we calculate the ground state energy in all cases.
        apply_local_op = self.options.get("apply_local_op", None)
        switch_charge_sector = self.options.get("switch_charge_sector", None)
        if apply_local_op is None and switch_charge_sector is None:
            return
        # This should be the exact same as the switch_charge_sector() function in the parent class? Can we just do super().switch_charge_sector()
        if self.psi.chinfo.qnumber == 0:
            raise ValueError("can't switch charge sector with trivial charges!")
        self.logger.info("switch charge sector of the ground state "
                         "[contracts environments from rinit_algorithmight]")
        site = self.options.get("switch_charge_sector_site", self._boundary)
        self.logger.info("Changing charge to the left of site: %d", site)
        qtotal_before = self.psi.get_total_charge()
        self.logger.info("Charges of the original segment: %r", list(qtotal_before))

        env = self.engine.env

        if apply_local_op is not None:
            if switch_charge_sector is not None:
                raise ValueError("give only one of `switch_charge_sector` and `apply_local_op`")
            local_ops = [(int(apply_local_op[i]),str(apply_local_op[i+1])) for i in range(0,len(apply_local_op),2)]
            self.logger.info("Applying local ops: %s" % str(local_ops))
            site0 = local_ops[0][0] if len(local_ops) > 0 else 1
            # self.results['ground_state_energy'] = env.full_contraction(site0) #pretty sure this is wrong, since we compute it earlier by a better way in `glue_charge_sectors`
            # for i in range(0, site0 - 1): # TODO shouldn't we delete RP(i-1)
            #     env.del_RP(i)
            # for i in range(site0 + 1, env.L):
            #     env.del_LP(i)
            env.clear()
            #apply_local_op['unitary'] = True  # no need to call psi.canonical_form
            for (site,op_string) in local_ops:
                self.logger.info("Now applying: (%i, %s)"% (site, op_string))
                self.psi.apply_local_op(site,op_string,unitary=True) #don't canonicalize in here, we call it below.
        else:
            assert switch_charge_sector is not None
            # get the correct environments on site 0
            # SAJANT, 09/15/2021 - Change 0 -> site so that we can insert in the middle of the segment
            LP = env.get_LP(site)
            RP = env._contract_RP(site, env.get_RP(site, store=True))  # saves the environments!
            #self.results['ground_state_energy'] = env.full_contraction(site)
            for i in range(site + 1, site + self.engine.n_optimize):      # SAJANT, 09/15/2021 - what do I delete when site!=0? I just shift the range by site.
                env.del_LP(i)  # but we might have gotten more than we need
            H0 = ZeroSiteH.from_LP_RP(LP, RP)
            if self.model.H_MPO.explicit_plus_hc:
                H0 = SumNpcLinearOperator(H0, H0.adjoint())
            vL, vR = LP.get_leg('vR').conj(), RP.get_leg('vL').conj()
            th0 = npc.Array.from_func(np.ones, [vL, vR],
                                      dtype=self.psi.dtype,
                                      qtotal=switch_charge_sector,
                                      labels=['vL', 'vR'])
            lanczos_params = self.engine.lanczos_params
            _, th0, _ = lanczos.LanczosGroundState(H0, th0, lanczos_params).run()
            U, s, Vh = npc.svd(th0, inner_labels=['vR', 'vL'])
            self.psi.set_B(site-1, npc.tensordot(self.psi.get_B(site-1, 'A'), U, axes=['vR', 'vL']), form='A')
            self.psi.set_B(site, npc.tensordot(Vh, self.psi.get_B(site, 'B'), axes=['vR', 'vL']), form='B')
            self.psi.set_SL(site, s)
            #th0 = npc.tensordot(th0, self.psi.get_B(site, 'B'), axes=['vR', 'vL'])
            #self.psi.set_B(site, th0, form='Th')
        self.psi.canonical_form_finite(cutoff=1e-15,envs_to_update=[env]) #to strip out vanishing singular values at the interface
        qtotal_after = self.psi.get_total_charge()
        qtotal_diff = self.psi.chinfo.make_valid(qtotal_after - qtotal_before)
        self.logger.info("changed charge by %r compared to previous state", list(qtotal_diff))
        # assert not np.all(qtotal_diff == 0)

class ExcitationInitialState(InitialStateBuilder):
    """InitialStateBuilder for :class:`OrthogonalExcitations`.

    Parameters
    ----------
    sim : :class:`OrthogonalExcitations`
        Simulation class for which an initial state needs to be defined.
    options : dict
        Parameter dictionary as described below.

    Options
    -------
    .. cfg:config :: ExcitationInitialState
        :include: InitialStateBuilder

    Attributes
    ----------
    sim : :class:`OrthogonalExcitations`
        Simulation class for which to initial a state to be used as excitation initial state.
    """
    def __init__(self, sim, options):
        self.sim = sim
        self.options = asConfig(options, self.__class__.__name__)
        self.options.setdefault('method', 'from_orthogonal')
        model_dtype = getattr(sim.model, 'dtype', np.float64)
        super().__init__(sim.model.lat, options, model_dtype)

    def from_orthogonal(self):
        """Default initialization for :class:`OrthogonalExcitations` from previous states.

        We want to orthogonalize against the ground state to find the next excited state.
        While formally orthogonal, perturbing the ground state a little bit in a random direction
        should lead to a significant overlap with the first excited state, much better than another
        random guess.
        Hence, the strategy of this method is to use either
        the last excited state we have (for `use_highest_excitation` = True),
        or the initial ground state segment (`use_highest_excitation` = False),
        and just perturb it a little bit with :meth:`OrthogonalExcitations.perturb_initial_state`.

        Options
        -------
        .. cfg:configoptions :: ExcitationInitialState
            :include: InitialStateBuilder

            use_highest_excitation : bool
                If True, start from  the last state in :attr:`orthogonal_to` and perturb it.
                If False, use :attr:`OrthogonalExcitations.initial_state_seg`,
                i.e.,  a perturbation of the ground state in the right charge sector.
        """

        if self.options.get('use_highest_excitation', True) and len(self.sim.orthogonal_to) > 0:
            psi = self.sim.orthogonal_to[-1]
            perturb = True
        else:
            psi = self.sim.initial_state_seg
            perturb = False  # was already perturbed
        if isinstance(psi, dict):
            psi = psi['ket']
        psi = psi.copy()
        if perturb:
            self.sim.perturb_initial_state(psi)
        return psi

    def from_file(self):
        """Load the initial state from an exisiting file of a previous excitation simulation.

        Options
        -------
        .. cfg:configoptions :: InitialStateBuilder

            filename : str
                The filename from which to load the state.
            data_key_orthogonal : str
                Key within the file to be used for loading the orthogonal_to states.
                Can be recursive (separated by '/'), see :func:`tenpy.tools.misc.get_recursive`.
            perturb : bool
                Defaults to False. If True, still perturb the state with
                :meth:`OrthogonalExcitations.perturb_initial_state` based on the
                :cfg:option:`OrthogonalExcitations.initial_state_randomize_params`.
        """
        previous_ortho = getattr(self, '_previous_ortho', None)
        if previous_ortho is None:
            # load data from previous file
            filename = self.options['filename']
            key_ortho = self.options.get('data_key_orthogonal_to', "resume_data/orthogonal_to")
            key_offset = self.options.get('data_key_ortho_offset', "resume_data/ortho_offset")
            self.logger.info("loading previous states from %r, keys %r and %r",
                             filename, key_ortho, key_offset)
            data = hdf5_io.load(filename)
            self._previous_ortho = previous_ortho = data['resume_data']['orthogonal_to']
            self._previous_offset = data['resume_data']['offset']
            self._previous_first_last = data['segment_first_last']
        # else: we already loaded the corresponding data
        psi = previous_ortho[self._previous_offset + len(self.sim.excitations)]
        perturb = self.options.get('perturb', False)
        psi = self.sim._psi_from_previous_ortho(psi.copy(),
                                                self._previous_first_last,
                                                self.options['filename'],
                                                perturb)
        return psi<|MERGE_RESOLUTION|>--- conflicted
+++ resolved
@@ -865,15 +865,6 @@
         """Not Implemented"""
         raise NotImplementedError("TODO")
 
-<<<<<<< HEAD
-    def prepare_results_for_save(self):
-        results = super().prepare_results_for_save()
-        if 'resume_data' in results:
-            results['resume_data']['excitations'] = self.excitations
-        return results
-
-=======
->>>>>>> b8f0b43b
     def get_measurement_psi_model(self, psi, model):
         """Get psi for measurements.
 
@@ -1482,8 +1473,8 @@
         cp.grouped = inf_L.grouped
         cp.canonical_form_finite(cutoff=1e-15) #to strip out vanishing singular values at the interface
         return cp
-    
-    def correction(self, psi0_alpha, psi0_beta, env_alpha, env_beta, 
+
+    def correction(self, psi0_alpha, psi0_beta, env_alpha, env_beta,
                    last, eta_R_alpha, eta_R_beta):
         # 'last' is last site in segment
         correction = 0
@@ -1498,7 +1489,7 @@
             S_beta = psi0_beta.get_SR(i)
             wR = self.model_orig.H_MPO.get_W(i).get_leg('wR')
             IdL = self.model_orig.H_MPO.get_IdL(i+1)
-            
+
             vR = psi0_alpha.get_B(i, 'B').get_leg('vR')
             if isinstance(S_alpha, npc.Array):
                 rho_alpha = npc.tensordot(S_alpha, S_alpha.conj(), axes=['vL', 'vL*'])
@@ -1506,7 +1497,7 @@
                 S2 = S_alpha**2
                 rho_alpha = npc.diag(S2, vR, labels=['vR', 'vR*'])
             rho_alpha = rho_alpha.add_leg(wR, IdL, axis=1, label='wR')
-            
+
             vR = psi0_beta.get_B(i, 'B').get_leg('vR')
             if isinstance(S_beta, npc.Array):
                 rho_beta = npc.tensordot(S_beta, S_beta.conj(), axes=['vL', 'vL*'])
@@ -1514,12 +1505,12 @@
                 S2 = S_beta**2
                 rho_beta = npc.diag(S2, vR, labels=['vR', 'vR*'])
             rho_beta = rho_beta.add_leg(wR, IdL, axis=1, label='wR')
-            
+
             correction += npc.tensordot(rho_beta, RP_beta, axes=(['vR', 'wR', 'vR*'], ['vL', 'wL', 'vL*'])) - \
                           npc.tensordot(rho_alpha, RP_alpha, axes=(['vR', 'wR', 'vR*'], ['vL', 'wL', 'vL*'])) - \
                           eta_R_beta + eta_R_alpha
         return correction
-    
+
     def arbitrary_shifts(self, psi0_alpha, psi0_beta):
         # Code taken from MPO transfer matrix
         dtype = np.promote_types(psi0_alpha.dtype,
@@ -1528,10 +1519,10 @@
         wR = wL.conj()
         IdL = self.model_orig.H_MPO.get_IdL(0)
         IdR = self.model_orig.H_MPO.get_IdR(-1)
-        
+
         vR = psi0_alpha.get_B(psi0_alpha.L-1, 'B').get_leg('vR')
         vL = psi0_alpha.get_B(0, 'A').get_leg('vL')
-        
+
         chi0 = vR.ind_len
         eye_R = npc.diag(1., vR.conj(), dtype=dtype, labels=['vL', 'vL*'])
         E_shift = eye_R.add_leg(wL, IdL, axis=1, label='wL')  # vL wL vL*
@@ -1562,9 +1553,9 @@
         proj_trace = E_shift.conj().iset_leg_labels(['vL*', 'wL', 'vL']) / chi0
         #MPO_TM = MPOTransferMatrix(H, psi0_R, transpose=True, guess = self.init_env_data_R['init_LP'])
         eta_L_beta = npc.tensordot(self.init_env_data_R['init_LP'], proj_trace, axes=(['vR*', 'wR', 'vR'], ['vL*', 'wL', 'vL'])).real
-        
+
         return eta_L_alpha, eta_L_beta, eta_R_alpha, eta_R_beta
-    
+
     def get_reference_energy(self, psi0_alpha, psi0_beta):
         """Obtain ground state reference energy.
 
@@ -1597,7 +1588,7 @@
 
         if psi0_alpha.finite:
             correction = self.correction(psi0_alpha, psi0_beta, env_alpha, env_beta, last, 0, 0)
-                
+
             self.results['ground_state_energy'] = coeff_alpha * E_alpha + coeff_beta * E_beta + correction
         else:
             H = self.model_orig.H_MPO
@@ -1622,16 +1613,16 @@
             eta_L_alpha, eta_L_beta, eta_R_alpha, eta_R_beta = self.arbitrary_shifts(psi0_alpha, psi0_beta)
 
             self.logger.info("eta_L_alpha, eta_R_alpha, eta_L_beta, eta_R_beta: %.14f, %.14f, %.14f, %.14f", eta_L_alpha, eta_R_alpha, eta_L_beta, eta_R_beta)
-            
+
             correction = self.correction(psi0_alpha, psi0_beta, env_alpha, env_beta, last, eta_R_alpha, eta_R_beta) / psi0_alpha.L
-                
+
             self.results['ground_state_energy'] = coeff_alpha * E_alpha + coeff_beta * E_beta \
                 + (1 - coeff_alpha) * eta_L_alpha - coeff_alpha * eta_R_alpha - coeff_beta * eta_L_beta + (1 - coeff_beta) * eta_R_beta + correction
 
             if np.abs(E0_alpha - E0_beta) > 1.e-4:
                 warnings.warn('E0_alpha and E0_beta are more than 1.e-4 idfferent; single DW energy may not be well defined.\nOnly two DWs are well defined. PROCEED AT YOUR OWN RISK.')
-                
-        self.logger.info("Correction term for mismatched GSs: %.14f", correction)        
+
+        self.logger.info("Correction term for mismatched GSs: %.14f", correction)
         self.logger.info("Reference Ground State Energy: %.14f", self.results['ground_state_energy'])
 
         return self.results['ground_state_energy']
