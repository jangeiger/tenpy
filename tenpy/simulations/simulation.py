"""This module contains base classes for simulations.

The :class:`Simulation` class tries to put everything needed for a simulation in a structured form
and collects task like initializing the tensor network state, model and algorithm classes,
running the actual algorithm, possibly performing measurements and saving the results.

See :doc:`/intro/simulations` for an overview and
:doc:`/examples` for a list of example parameter yaml files.
"""
# Copyright 2020-2023 TeNPy Developers, GNU GPLv3

import os
import sys
from pathlib import Path
import time
import importlib
import warnings
import functools
import numpy as np
import logging
import copy

from ..models.model import Model
from ..algorithms.algorithm import Algorithm
from ..networks.mps import InitialStateBuilder
from ..models.model import NearestNeighborModel
from ..tools import hdf5_io
from ..tools.cache import CacheFile
from ..tools.params import asConfig
from ..tools.events import EventHandler
from ..tools.misc import find_subclass, update_recursive, get_recursive, set_recursive
from ..tools.misc import setup_logging as setup_logging_
from .. import version
from .measurement import (measurement_wrapper, _m_psi_method, _m_psi_method_wrapped,
                          _m_model_method, _m_model_method_wrapped)

__all__ = [
    'Simulation',
    'Skip',
    'init_simulation',
    'run_simulation',
    'init_simulation_from_checkpoint',
    'resume_from_checkpoint',
    'run_seq_simulations',
    'expand_sequential_simulation_params',
    'output_filename_from_dict',
]


class Simulation:
    """Base class for simulations.

    The prefered way to run simulations is in a `with` statement, which allows us to redirect
    error messages to the log files, timely warn about unused parameters and to properly close any
    open (cache) files. In other words, use the simulation class like this::

        with Simulation(options, ...) as sim:
            results = sim.run()

    The wrappers :func:`run_simulation` and :func:`run_seq_simulations` do that.

    The other, expected way to run the simulation is "resuming" from a checkpoint of an
    interrupted simulation run, for which you can use :func:`resume_from_checkpoint`.

    Parameters
    ----------
    options : dict-like
        The simulation parameters as outlined below.
        Ideally, these options should be enough to fully specify all parameters of a simulation
        to ensure reproducibility.
    setup_logging : bool
        Whether to call :meth:`setup_logging` at the beginning of initialization.
    resume_data : None | dict
        Ignored if None. If a dictionary, it should contain the data for resuming the simulation,
        ``results['resume_data']`` (see :attr:`results`).
        Note that the dict is cleared after readout to allow freeing memory.

    Options
    -------
    .. cfg:config :: Simulation

        simulation_class : str | class
            Name or class of the Simulation Class to be used.
            Read out before class initialization in :func:`run_simulation` or similar functions.
        simulation_class_kwargs : dict
            Keyword arguemnts to be given to the simulation class.
            Read out before class initialization in :func:`run_simulation` or similar functions.
        directory : str
            If not None (default), switch to that directory at the beginning of the simulation.
        log_params : dict
            Log parameters; see :cfg:config:`log`.
        overwrite_output : bool
            Whether an exisiting file may be overwritten.
            Otherwise, if the file already exists we try to replace
            ``filename.ext`` with ``filename_01.ext`` (and further increasing numbers).
        random_seed : int | None
            If not ``None``, initialize the (legacy) numpy random generator with the given seed.
            **Note** that models have their own :attr:`~tenpy.models.model.Model.rng` with
            a separate (default) :cfg:option:`CouplingMPOModel.random_seed` in the `model_params`.
            If this `random_seed` is set, we call
            ``model_params('random_seed', random_seed + 123456)``
        sequential : dict
            Parameters for running simulations sequentially, see :cfg:config:`sequential`.
            Ignored by the simulation itself, but used by :func:`run_seq_simulations` and
            :func:`resume_from_checkpoint` to run a whole sequence of simulations passing on the
            state (and possible more).

    Attributes
    ----------
    options : :class:`~tenpy.tools.params.Config`
        Simulation parameters.
    model : :class:`~tenpy.models.model.Model`
        The model to be simulated.
    psi :
        The tensor network state updated by the algorithm.
    engine :
        The engine of the algorithm.
    results : dict
        Collection of all the results to be saved in the end.
        In a standard simulation, it will have the following entries.

        simulation_parameters: nested dict
            The simulation parameters passed as `options`.
        version_info : dict
            Information of the used library/code versions and simulation class.
            See :meth:`get_version_info`.
        finished_run : bool
            Usefull to check whether the output file finished or was generated at a checkpoint.
            This flag is set to `True` only right at the end of :meth:`run`
            (or :meth:`resume_run`) before saving.
        measurements : dict
            Data of all the performed measurements.
        psi :
            The final tensor network state.
            Only included if :cfg:option:`Simulation.save_psi` is True (default).
        resume_data : dict
            Additional data for resuming the algorithm run.
            Not part of `self.results`, but only added in :meth:`prepare_results_for_save` with
            the most up-to-date `resume_data` from
            :meth:`~tenpy.algorithms.algorithm.Algorithm.get_resume_data`.
            Only included if :cfg:option:`Simultion.save_resume_data` is True.
            Note that this contains anoter (reference or even copy of) `psi`.

    cache : :class:`~tenpy.tools.cache.DictCache`
        Cache that can be used by algorithms.
    measurement_event : :class:`~tenpy.tools.events.EventHandler`
        An event that gets emitted each time when measurements should be performed.
        The callback functions should take :attr:`psi`, the simulation class itself,
        and a dictionary `results` as arguments.
        They should directly write the results into that dictionary.
    output_filename : str
        Filename for output.
    _backup_filename : str
        When writing a file a second time, instead of simply overwriting it, move it to there.
        In that way, we still have a non-corrupt version if something fails during saving.
    _init_walltime : float
        Walltime at initialization of the simulation class.
        Used as reference point in :meth:`walltime`.
    _last_save : float
        Time of the last call to :meth:`save_results`, initialized to :attr:`_init_walltime`.
    loaded_from_checkpoint : bool
        True when the simulation is loaded with :meth:`from_saved_checkpoint`.
    grouped : int
        By how many sites we grouped in :meth:`group_sites_for_algorithm`.
    model_ungrouped :
        Only set if `grouped` > 1. In that case, :attr:`model` is the modified/grouped model,
        and `model_ungrouped` is the original ungrouped model.
    """
    #: name of the default algorithm `engine` class
    default_algorithm = 'TwoSiteDMRGEngine'

    #: name of the default initial_state_builder class
    default_initial_state_builder = 'InitialStateBuilder'

    #: tuples as for :cfg:option:`Simulation.connect_measurements` that get added if
    #: the :cfg:option:`Simulation.use_default_measurements` is True.
    default_measurements = [
        ('tenpy.simulations.measurement', 'm_measurement_index', {}, 1),
        ('tenpy.simulations.measurement', 'm_bond_dimension'),
        ('tenpy.simulations.measurement', 'm_energy_MPO'),
        ('tenpy.simulations.measurement', 'm_entropy'),
    ]

    #: logger : An instance of a logger; see :doc:`/intro/logging`. NB: class attribute.
    logger = logging.getLogger(__name__ + ".Simulation")

    def __init__(self, options, *, setup_logging=True, resume_data=None):
        self._init_walltime = time.time()
        if not hasattr(self, 'loaded_from_checkpoint'):
            self.loaded_from_checkpoint = False
        self.options = options  # delay conversion to Config: avoid logging before setup_logging
        cwd = self.options.setdefault("directory", None)
        if cwd is not None:
            if not os.path.exists(cwd):
                os.mkdir(cwd)
            os.chdir(cwd)
        self.fix_output_filenames()
        if setup_logging:
            log_params = self.options.setdefault('log_params', {})
            if 'logging_params' in self.options:
                # when you remove this if clause, also clean up the 'logging_params' from the
                # self.options.touch(..., 'logging_params') below
                warnings.warn("Renamed `logging_params` to `log_params` for simulation.",
                              FutureWarning, 2)
                log_params = self.options['logging_params']
            setup_logging_(**log_params, output_filename=self.output_filename)
        # now that we have logging running, catch up with log messages
        self.logger.info("new simulation\n%s\n%s\n%s", "=" * 80, self.__class__.__name__, "=" * 80)
        self.options = asConfig(self.options, self.__class__.__name__)
        self.options.touch('directory', 'output_filename', 'output_filename_params',
                           'overwrite_output', 'skip_if_output_exists', 'safe_write', 'log_params',
                           'logging_params')
        if cwd is not None:
            self.logger.info("change directory to %s", cwd)  # os.chdir(cwd) above
        self.logger.info("output filename: %s", self.output_filename)

        random_seed = self.options.get('random_seed', None)
        if random_seed is not None:
            if self.loaded_from_checkpoint:
                warnings.warn("resetting `random_seed` for a simulation loaded from checkpoint."
                              "Depending on where you use random numbers, "
                              "this might or might not be what you want!")
            np.random.seed(random_seed)
            self.options.subconfig('model_params').setdefault('random_seed', random_seed + 123456)
        if not self.loaded_from_checkpoint:
            self.results = {
                'simulation_parameters': self.options,
                'version_info': self.get_version_info(),
                'finished_run': False,
            }
        self._last_save = time.time()
        self.measurement_event = EventHandler("psi, simulation, model, results")
        if resume_data is not None:
            if 'psi' in resume_data:
                self.psi = resume_data['psi']
            if 'model' in resume_data:  # usually not: we can cheaply regenerate a model
                self.model = resume_data['model']
            self.results['resume_data'] = resume_data
        self.options.touch('sequential')  # added by :func:`run_seq_simulations` for completeness
        self.cache = CacheFile.open()
        self.grouped = 1

    def __enter__(self):
        self.init_cache()
        self.cache = self.cache.__enter__()  # start cache context
        return self

    def __exit__(self, exc_type, exc_value, traceback):
        self.cache.__exit__(exc_type, exc_value, traceback)  # exit cache context
        if exc_type is not None:
            self.logger.exception("simulation abort with the following exception",
                                  exc_info=(exc_type, exc_value, traceback))
        self.options.warn_unused(True)

    @property
    def verbose(self):
        warnings.warn(
            "verbose is deprecated, we're using logging now! \n"
            "See https://tenpy.readthedocs.io/en/latest/intro/logging.html", FutureWarning, 2)
        return self.options.get('verbose', 1.)

    def run(self):
        """Run the whole simulation.

        Returns
        -------
        results : dict
            The :attr:`results` as returned by :meth:`prepare_results_for_save`.
        """
        if self.loaded_from_checkpoint:
            warnings.warn("called `run()` on a simulation loaded from checkpoint. "
                          "You should probably call `resume_run()` instead!")
        self.init_model()
        self.init_state()
        self.group_sites_for_algorithm()
        self.init_algorithm()
        self.init_measurements()

        self.run_algorithm()

        self.group_split()
        self.final_measurements()
        self.results['finished_run'] = True
        results = self.save_results()
        self.logger.info('finished simulation run\n' + "=" * 80)
        self.options.warn_unused(True)
        return results

    @classmethod
    def from_saved_checkpoint(cls, filename=None, checkpoint_results=None, **kwargs):
        """Re-initialize a given simulation class from checkpoint results.

        You should probably call :meth:`resume_run` after sucessfull initialization.

        Instead of calling this directly, consider using :func:`resume_from_checkpoint`.

        Parameters
        ----------
        filename : None | str
            The filename of the checkpoint to be loaded.
            You can either specify the `filename` or the `checkpoint_results`.
        checkpoint_results : None | dict
            Alternatively to `filename` the results of the simulation so far, i.e. directly the
            data dicitonary saved at a simulation checkpoint.
        **kwargs :
            Further keyword arguments given to the `Simulation.__init__`.
        """
        if filename is not None:
            if checkpoint_results is not None:
                raise ValueError("pass either filename or checkpoint_results")
            checkpoint_results = hdf5_io.load(filename)
        if checkpoint_results is None:
            raise ValueError("you need to pass `filename` or `checkpoint_results`")
        options = checkpoint_results['simulation_parameters']
        # usually, we would say `sim = cls(options)`.
        # the following 3 lines provide an additional hook setting :attr:`loaded_from_checkpoint`
        # before calling the `__init__()`, such that other methods can be customized to this case.
        sim = cls.__new__(cls)
        sim.loaded_from_checkpoint = True  # hook to disable parts of the __init__()
        if 'resume_data' in checkpoint_results:
            kwargs.setdefault('resume_data', checkpoint_results['resume_data'])
        sim.results = checkpoint_results
<<<<<<< HEAD
        sim.__init__(options, **kwargs)
        # convert measurement arrays back to lists to allow easy appending
        sim.results['measurements'] = {k: list(v) for k, v in sim.results['measurements'].items()}
=======
        if 'measurements' in checkpoint_results:
            sim.results['measurements'] = {k: list(v)
                                           for k, v in sim.results['measurements'].items()}
>>>>>>> 01e4d302
        return sim

    def resume_run(self):
        """Resume a simulation that was initialized from a checkpoint.

        Returns
        -------
        results : dict
            The :attr:`results` as returned by :meth:`prepare_results_for_save`.
        """
        if not self.loaded_from_checkpoint:
            warnings.warn("called `resume_run()` on a simulation *not* loaded from checkpoint. "
                          "You probably want `run()` instead!")
        self.init_model()

        if not hasattr(self, 'psi'):
            # didn't get psi in resume_data, but might still have it in the results
            if 'psi' not in self.results:
                raise ValueError("psi not saved in the results: can't resume!")
            self.psi = self.results['psi']
        self.init_state()  # does (almost) nothing if self.psi is already initialized
        self.group_sites_for_algorithm()
        self.init_algorithm()  # automatically reads out and del's ``self.results['resume_data']``

        # the relevant part from init_measurements(), but don't make a measurement
        self._connect_measurements()
        self.options.touch('measure_initial')

        self.resume_run_algorithm()  # continue with the actual algorithm
        self.group_split()
        self.final_measurements()
        self.results['finished_run'] = True
        results = self.save_results()
        self.logger.info('finished simulation (resume_)run\n' + "=" * 80)
        self.options.warn_unused(True)
        return results

    def init_cache(self):
        """Initialize the :attr:`cache` from the options.

        This method is only called automatically when the simulation is used in a
        ``with ...`` statement.
        This is the case if you use :func:`run_simulation`, etc.

        Options
        -------
        .. cfg:configoptions :: Simulation

            cache_threshold_chi : int
                If the `algorithm_params.trunc_params.chi_max` in :attr:`options` is smaller than
                this threshold, do not initialize a (non-trivial) cache.
            cache_params : dict
                Dictionary with parameters for the cache, see
                :meth:`~tenpy.tools.cache.CacheFile.open`.
        """
        cache_threshold_chi = self.options.get("cache_threshold_chi", 2000)
        chi = get_recursive(self.options, "algorithm_params.trunc_params.chi_max", default=None)
        if chi is not None and chi < cache_threshold_chi:
            self.options.touch("cache_params")
            self.logger.info("No cache due to chi=%d < cache_threshold_chi = %d",
                             chi, cache_threshold_chi)
            self.cache = CacheFile.open()  # default = keep in RAM.
            return
        self.cache.close()
        cache_params = self.options.get("cache_params", {})
        self.cache = CacheFile.open(**cache_params)
        # note: can't use a `with self.cache` statement, but emulate it:
        # self.__enter__() calls this function followed by
        # self.cache = self.cache.__enter__()

    def init_model(self):
        """Initialize a :attr:`model` from the model parameters.

        Skips initialization if :attr:`model` is already set.

        Options
        -------
        .. cfg:configoptions :: Simulation

            model_class : str | class
                Mandatory. Class or name of a subclass of :class:`~tenpy.models.model.Model`.
            model_params : dict
                Dictionary with parameters for the model; see the documentation of the
                corresponding `model_class`.
        """
        model_class_name = self.options["model_class"]  # no default value!
        if hasattr(self, 'model'):
            self.options.touch('model_params')
            return  # skip actually regenerating the model
        ModelClass = find_subclass(Model, model_class_name)
        params = self.options.subconfig('model_params')
        self.model = ModelClass(params)

    def init_state(self):
        """Initialize a tensor network :attr:`psi`.

        Skips initialization if :attr:`psi` is already set.

        Options
        -------
        .. cfg:configoptions :: Simulation

            initial_state_builder_class : str | class
                Class or name of a subclass of :class:`~tenpy.networks.mps.InitialStateBuilder`.
                Used to initialize `psi` according to the `initial_state_params`.
            initial_state_params : dict
                Dictionary with parameters for building `psi`; see the decoumentation of the
                `initial_state_builder_class`, e.g. :cfg:config:`InitialStateBuilder`.
            save_psi : bool
                Whether the final :attr:`psi` should be included into the output :attr:`results`.
        """
        if not hasattr(self, 'psi'):
            builder_class = self.options.get('initial_state_builder_class',
                                             self.default_initial_state_builder)
            Builder = find_subclass(InitialStateBuilder, builder_class)
            params = self.options.subconfig('initial_state_params')
            initial_state_builder = Builder(self.model.lat, params, self.model.dtype)
            self.psi = initial_state_builder.run()
        else:
            self.logger.info("initial state as given")  # nothing to do
            # but avoid warnings about unused parameters
            self.options.touch('initial_state_builder_class', 'initial_state_params')
        if self.options.get('save_psi', True):
            self.results['psi'] = self.psi

    def group_sites_for_algorithm(self):
        """Coarse-grain the model and state for the algorithm.

        Options
        -------
        .. cfg:configoptions :: Simulation

            group_sites : int
                How many sites to group. 1 means no grouping.
            group_to_NearestNeighborModel : bool
                If True, convert the grouped model to a
                :class:`~tenpy.models.model.NearestNeighborModel`.
                Use this if you want to run TEBD with a model that was originally next-nearest
                neighbor.
        """
        group_sites = self.grouped = self.options.get("group_sites", 1)
        to_NN = self.options.get("group_to_NearestNeighborModel", False)
        if group_sites < 1:
            raise ValueError("invalid `group_sites` = " + str(group_sites))
        if group_sites > 1:
            if not self.loaded_from_checkpoint or self.psi.grouped < group_sites:
                self.psi.group_sites(group_sites)
<<<<<<< HEAD
            self.model_ungrouped = self.model
            self.model = self.model.copy()
=======
            self.model_ungrouped = self.model.copy()
>>>>>>> 01e4d302
            self.model.group_sites(group_sites)
            if to_NN:
                self.model = NearestNeighborModel.from_MPOModel(self.model)

    def group_split(self):
        """Split sites of psi that were grouped in  :meth:`group_sites_for_algorithm`."""
        if self.grouped > 1:
            self.psi.group_split(self.options['algorithm_params']['trunc_params'])
            self.model = self.model_ungrouped
            del self.model_ungrouped
            self.grouped = 1

    def init_algorithm(self, **kwargs):
        """Initialize the algorithm.

        If :attr:`results` has `'resume_data'`, it is read out, used for initialization
        and removed from the results.

        Parameters
        ----------
        **kwargs :
            Extra keyword arguments passed on to the Algorithm.__init__(),
            for example the `resume_data` when calling :meth:`resume_run`.

        Options
        -------
        .. cfg:configoptions :: Simulation

            algorithm_class : str | class
                Class or name of a subclass of :class:`~tenpy.algorithms.algorithm.Algorithm`.
                The engine of the algorithm to be run.
            algorithm_params : dict
                Dictionary with parameters for the algortihm; see the decoumentation of the
                `algorithm_class`.
            connect_algorithm_checkpoint : list of tuple
                Functions to connect to the :attr:`~tenpy.algorithms.Algorith.checkpoint` event
                of the algorithm.
                Each tuple can be of length 2 to 4, with entries
                ``(module, function, kwargs, priority)``, the last two optionally.
                The mandatory `module` and `function` specify a callback measurement function.
                `kwargs` can specify extra keyword-arguments for the function,
                `priority` allows to tune the order in which the measurement functions get called.
                See :meth:`~tenpy.tools.events.EventHandler.connect_by_name` for more details.
        """
        alg_class_name = self.options.get("algorithm_class", self.default_algorithm)
        AlgorithmClass = find_subclass(Algorithm, alg_class_name)
        if 'resume_data' in self.results and 'resume_data' not in kwargs:
            self.logger.info("use results['resume_data'] for initializing the algorithm engine")
            kwargs.setdefault('resume_data', self.results['resume_data'].copy())
            # clean up: they are no longer up to date after algorithm initialization!
            # up to date resume_data is added again in :meth:`prepare_results_for_save`
            self.results['resume_data'].clear()
            del self.results['resume_data']
        kwargs.setdefault('cache', self.cache)
        params = self.options.subconfig('algorithm_params')
        self.engine = AlgorithmClass(self.psi, self.model, params, **kwargs)
        self.engine.checkpoint.connect(self.save_at_checkpoint)
        con_checkpoint = list(self.options.get('connect_algorithm_checkpoint', []))
        for entry in con_checkpoint:
            self.engine.checkpoint.connect_by_name(*entry)

    def init_measurements(self):
        """Initialize and prepare measurements.

        Options
        -------
        .. cfg:configoptions :: Simulation

            connect_measurements : list of tuple
                Functions to connect to the :attr:`measurement_event`.
                Each tuple can be of length 2 to 4, with entries
                ``(module, function, kwargs, priority)``, the last two optionally.
                The mandatory `module` and `function` specify a callback measurement function.
                `kwargs` can specify extra keyword-arguments for the function,
                `priority` allows to tune the order in which the measurement functions get called.
                See :meth:`~tenpy.tools.events.EventHandler.connect_by_name` for more details.
            use_default_measurements : bool
                Each Simulation class defines a list of :attr:`default_measurements` in the same
                format as :cfg:option:`Simulation.connect_measurements`.
                This flag allows to explicitly disable them.
            measure_initial: bool
                Whether to perform a measurement on the initial state, i.e., before starting the
                algorithm run.
            measure_at_algorithm_checkpoints : bool
                Defaults to False. If True, make measurements at each algorithm checkpoint.
                This can be useful to study e.g. the DMRG convergence with the number of sweeps.
                Note that (depending on the algorithm) `psi` might not be in canonical form during
                the algorithm run. In that case, you might need to also enable the
                `canonicalize_before_measurement` option to get correct e.g. correct
                long-range correlation functions. (On the other hand, local onsite expectation
                values are likely fine without the explicit canonical_form() call.)
            canonicalize_before_measurement : bool
                If True, call `psi.canonical_form()` on the state used for measurement.
        """
        self._connect_measurements()
        if self.options.get('measure_initial', True):
            self.make_measurements()  # sets up self.results['measurements'] if necesssary

    def _connect_measurements(self):
        if self.options.get('use_default_measurements', True):
            def_meas = self.default_measurements
        else:
            def_meas = []
        con_meas = list(self.options.get('connect_measurements', []))
        for entry in def_meas + con_meas:
            # (module_name, func_name, kwargs=None, priority=0) = entry
            self._connect_measurements_fct(*entry)
        measure_at_alg = self.options.get('measure_at_algorithm_checkpoints', False)
        if measure_at_alg:

            def make_simulation_measurements(algorithm):
                assert algorithm is self.engine
                self.make_measurements()

            self.engine.checkpoint.connect(make_simulation_measurements)

    def _connect_measurements_fct(self, module_name, func_name, extra_kwargs=None, priority=0):
        if extra_kwargs is None:
            extra_kwargs = {}
        wrap = False
        if func_name.startswith('wrap'):
            wrap = True
            func_name = func_name.split()[1]

        # find measurement function
        if module_name == 'psi_method':
            # psi might change/only be created at beginning of measurement
            # so the function needs to be extracted dynamically during measurement
            # this is done in `tenpy.simulations.measurement._m_psi_method{_wrapped}()`
            extra_kwargs['func_name'] = func_name
            func = _m_psi_method_wrapped if wrap else _m_psi_method
            wrap = False
        elif module_name == 'model_method':
            # analogous to psi_method
            extra_kwargs['func_name'] = func_name
            func = _m_model_method_wrapped if wrap else _m_model_method
            wrap = False
        elif module_name == 'simulation_method':
            # the simulation class already exists, so we can directly get the corresponding method
            func = getattr(self, func_name)
        else:
            # global functions should also exist already, so we can directly get them
            func = hdf5_io.find_global(module_name, func_name)

        if wrap:
            if 'results_key' in extra_kwargs:
                results_key = extra_kwargs['results_key']
                del extra_kwargs['results_key']
            else:
                results_key = func_name
            func = measurement_wrapper(func, results_key=results_key)

        self.measurement_event.connect(func, priority, extra_kwargs)

    def run_algorithm(self):
        """Run the algorithm.

        Calls ``self.engine.run()``.
        """
        self.engine.run()

    def resume_run_algorithm(self):
        """Resume running the algorithm.

        Calls ``self.engine.resume_run()``.
        """
        # usual algorithms have a loop with break conditions, which we can just resume
        self.engine.resume_run()

    def make_measurements(self):
        """Perform measurements and merge the results into ``self.results['measurements']``."""
        self.logger.info("make measurements")
        results = self.perform_measurements()
        self._merge_measurement_results(results)

    def _merge_measurement_results(self, results):
        """Merge dictionary `results` from measurements into ``self.results['measurement']``."""
        # merge the results into self.results['measurements']
        previous_results = self.results.get('measurements', None)
        if previous_results is None:
            self.results['measurements'] = {k: [v] for k, v in results.items()}
            return

        previous_keys = set(previous_results.keys())
        new_keys = set(results.keys())
        new_keys_not_previous = new_keys - previous_keys
        if new_keys_not_previous:
            warnings.warn(f"measurement gave new keys {new_keys_not_previous!r} "
                            "fill up with `None` for previous measurements.")
            some_previous_measurement = next(iter(previous_results.values()))
            measurement_len = len(some_previous_measurement)
            for key in new_keys_not_previous:
                previous_results[key] = [None] * measurement_len

        # actual merge
        for k, v in results.items():   # only new keys
            previous_results[k].append(v)

        previous_keys_not_new = previous_keys - new_keys
        if previous_keys_not_new:
            warnings.warn(f"measurement didn't give keys {previous_keys_not_new!r} "
                          "we have from previous measurements, fill up with `None`")
            for key in previous_keys_not_new:
                previous_results[key].append(None)
        # done

    def perform_measurements(self):
        """Emits the :attr:`measurement_event` to call measurement functions and collect results.

        Returns
        -------
        results : dict
            The results from calling the measurement functions.
        """
        # TODO: safe-guard measurements with try-except?
        # in case of a failed measurement, we should raise the exception at the end of the
        # simulation?
        results = {}
        psi, model = self.get_measurement_psi_model(self.psi, self.model)

        returned = self.measurement_event.emit(results=results,
<<<<<<< HEAD
                                               simulation=self,
                                               psi=psi,
                                               model=model)
=======
                                               psi=psi,
                                               model=model,
                                               simulation=self)
>>>>>>> 01e4d302
        # check for returned values, although there shouldn't be any
        returned = [entry for entry in returned if entry is not None]
        if len(returned) > 0:
            msg = ("Some measurement function returned a value instead of writing to `results`.\n"
                   "Add it to measurement results as 'UNKNOWN'.")
            warnings.warn(msg)
            results['UNKNOWN'] = returned
        return results

    def get_measurement_psi_model(self, psi, model):
        """Get psi for measurements.

        Sometimes, the `psi` we want to use for measurements is different from the one the
        algorithm actually acts on.
        Here, we split sites, if they were grouped in :meth:`group_sites_for_algorithm`.

        Parameters
        ----------
        psi :
            Tensor network; initially just ``self.psi``.
            The method should make a copy before modification.
        model :
            Model matching `psi` (in terms of indexing, MPS order, grouped sites, ...)
            Initially just ``self.model``.

        Returns
        -------
        psi :
            The psi suitable as argument for generic measurement functions.
        model :
            Model matching `psi` (in terms of indexing, MPS order, grouped sites, ...)
        """
<<<<<<< HEAD
=======
        if self.options.get("canonicalize_before_measurement", False):
            if psi is self.psi:
                psi = psi.copy()  # make copy before
            psi.canonical_form()
>>>>>>> 01e4d302
        if self.grouped > 1:
            if psi is self.psi:
                psi = psi.copy()  # make copy before
            psi.group_split(self.options['algorithm_params']['trunc_params'])
            model = self.model_ungrouped
        return psi, model

    def final_measurements(self):
        """Perform a last set of measurements."""
        self.make_measurements()

    def get_version_info(self):
        """Try to save version info which is necessary to allow reproducability."""
        sim_module = self.__class__.__module__
        # also try to extract git revision of the simulation class
        if sim_module.startswith('tenpy') or sim_module == "__main__":
            cwd = os.getcwd()
        else:
            # use the cwd of the file where the simulation class is defined
            module = importlib.import_module(sim_module)  # get module object
            cwd = os.path.dirname(os.path.abspath(module.__file__))
        git_rev = version._get_git_revision(cwd)

        version_info = {
            'tenpy': version.version_summary,
            'simulation_class': self.__class__.__qualname__,
            'simulation_module': sim_module,
            'simulation_git_HEAD': git_rev,
        }
        return version_info

    def get_output_filename(self):
        """Read out the `output_filename` from the options.

        You can easily overwrite this method in subclasses to customize the outputfilename
        depending on the options passed to the simulations.

        Options
        -------
        .. cfg:configoptions :: Simulation

            output_filename : path_like | None
                If ``None`` (default), no output is written to files.
                If a string, this filename is used for output (up to modifications by
                :meth:`fix_output_filenames` to avoid overwriting previous results).
            output_filename_params : dict
                Instead of specifying the `output_filename` directly, this dictionary describes
                the parameters that should be included into it.
                Entries of the dictionary are keyword arguments to
                :func:`output_filename_from_dict` with the simulation parameters
                (:cfg:option:`Simulation`, or equivalently :attr:`options`) as `options`.

        Returns
        -------
        output_filename : str | None
            Filename for output; None disables any writing to files.
            Relative to :cfg:option:`Simulation.directory`, if specified.
            The file ending determines the output format.
        """
        # note: this function shouldn't use logging: it's called before setup_logging()
        output_filename_params = self.options.setdefault('output_filename_params', None)
        if output_filename_params is not None:
            default = output_filename_from_dict(self.options, **output_filename_params)
        else:
            default = None
        output_filename = self.options.setdefault('output_filename', default)
        return output_filename

    def fix_output_filenames(self):
        """Determine the output filenames.

        This function determines the :attr:`output_filename` and writes a one-line text into
        that file to indicate that we're running a simulation generating it.
        Further, :attr:`_backup_filename` is determined.

        Options
        -------
        .. cfg:configoptions :: Simulation

            skip_if_output_exists : bool
                If True, raise :class:`Skip` if the output file already exists.
            overwrite_output : bool
                Only makes a difference if `skip_if_output_exists` is False and the file exists.
                In that case, with `overwrite_output`, just save everything under that name again,
                or with `overwrite_output` =False, replace
                ``filename.ext`` with ``filename_01.ext`` (and further increasing numbers)
                until we get a filename that doesn't exist yet.
            safe_write : bool
                If True (default), perform a "safe" overwrite of `output_filename` as described
                in :meth:`save_results`.
        """
        # note: this function shouldn't use logging: it's called before setup_logging()
        # hence, assume that `options` is still a pure dict, not a tenpy.tools.misc.Config
        output_filename = self.get_output_filename()
        overwrite_output = self.options.setdefault("overwrite_output", False)
        skip_if_exists = self.options.setdefault("skip_if_output_exists", False)
        if output_filename is None:
            self.output_filename = None
            self._backup_filename = None
            return
        out_fn = Path(output_filename)  # convert to Path
        self.output_filename = out_fn
        self._backup_filename = self.get_backup_filename(out_fn)

        if out_fn.exists():
            if skip_if_exists:
                # no need to touch options: not yet converted to config
                raise Skip("simulation output filename already exists", out_fn)
            if not overwrite_output and not self.loaded_from_checkpoint:
                # adjust output filename to avoid overwriting stuff
                root, ext = os.path.splitext(out_fn)
                for i in range(1, 100):
                    new_out_fn = Path(root + '_' + str(i) + ext)
                    if not new_out_fn.exists():
                        break
                else:
                    raise ValueError("Refuse to make another copy. CLEAN UP!")
                warnings.warn(f"changed output filename to {new_out_fn!s}")
                self.output_filename = out_fn = new_out_fn
                self._backup_filename = self.get_backup_filename(out_fn)
            # else: overwrite stuff in `save_results`
            if overwrite_output and not self.loaded_from_checkpoint:
                # move logfile to *.backup.log
                log_fn = out_fn.with_suffix('.log')
                backup_log_fn = self.get_backup_filename(log_fn)
                if log_fn.exists() and backup_log_fn is not None:
                    if backup_log_fn.exists():
                        backup_log_fn.unlink()
                    log_fn.rename(backup_log_fn)
        if self._backup_filename is not None and not self._backup_filename.exists():
            import socket
            text = "simulation initialized on {host!r} at {time!s}\n"
            text = text.format(host=socket.gethostname(), time=time.asctime())
            with self._backup_filename.open('w') as f:
                f.write(text)

    def get_backup_filename(self, output_filename):
        """Extract the name used for backups of `output_filename`.

        Parameters
        ----------
        output_filename : pathlib.Path
            The filename where data is saved.

        Returns
        -------
        backup_filename : pathlib.Path
            The filename where to keep a backup while writing files to avoid.
        """
        # note: this function shouldn't use logging
        if self.options.setdefault("safe_write", True):
            return output_filename.with_suffix('.backup' + output_filename.suffix)
        else:
            return None

    def save_results(self, results=None):
        """Save the :attr:`results` to an output file.

        Performs a "safe" overwrite of :attr:`output_filename` by first moving the old file
        to :attr:`_backup_filename`, then writing the new file, and finally removing the backup.

        Parameters
        ----------
        results : dict | None
            The results to be safed. If not specified, call :meth:`prepare_results_for_save`
            to allow last-minute adjustments to the saved :attr:`results`.
        """
        if results is None:
            results = self.prepare_results_for_save()

        output_filename = self.output_filename
        backup_filename = self._backup_filename
        if output_filename is None:
            return results  # don't save to disk
        start_time = time.time()

        if output_filename.exists():
            # keep a single backup, previous backups are overwritten.
            if backup_filename is not None:
                if backup_filename.exists():
                    backup_filename.unlink()  # remove if exists
                output_filename.rename(backup_filename)
            else:
                output_filename.unlink()  # remove

        # actually save the results to disk
        self._save_to_file(results, output_filename)

        if backup_filename is not None and backup_filename.exists():
            # successfully saved, so we can safely remove the old backup
            backup_filename.unlink()

        self._last_save = time.time()
        self.logger.info("saving results to disk; took %.1fs", self._last_save - start_time)
        return results

    def _save_to_file(self, results, output_filename):
        hdf5_io.save(results, output_filename)

    def prepare_results_for_save(self):
        """Bring the `results` into a state suitable for saving.

        For example, this can be used to convert lists to numpy arrays, to add more meta-data,
        or to clean up unnecessarily large entries.

        Options
        -------
        .. cfg:configoptions :: Simulation

            save_resume_data : bool
                If True, include data from :meth:`~tenpy.algorithms.Algorithm.get_resume_data`
                into the output as `resume_data`.

        Returns
        -------
        results : dict
            A copy of :attr:`results` containing everything to be saved.
            Measurement results are converted into a numpy array (if possible).
        """
        results = self.results.copy()
        results['simulation_parameters'] = self.options.as_dict()
        if 'measurements' in results:
            # try to convert measurements into numpy arrays to store more compactly
            results['measurements'] = measurements = results['measurements'].copy()
            for k, v in measurements.items():
                try:
                    v = np.array(v)
                except:
                    continue
                if v.dtype != np.dtype(object):
                    measurements[k] = v
        if self.options.get('save_resume_data', self.options['save_psi']):
            results['resume_data'] = self.get_resume_data()
            # note: we don't add this to self.results, but only once we save.
        return results

    def get_resume_data(self, sequential_simulations=False):
        """Hook to allow including simulation data into the `resume_data`.

        Often just a call to :meth:`~tenpy.algorithms.Algorithm.get_resume_data`
        of the algorithm :attr:`engine`, but some simulations might need to include additional
        data.

        Parameters
        ----------
        sequential_simulations : bool
            If True, return only the data for re-initializing a sequential simulation run,
            where we "adiabatically" follow the evolution of a ground state (for variational
            algorithms), or do series of quenches (for time evolution algorithms);
            see :func:`run_seq_simulations`.

        Returns
        -------
        resume_data : dict
            Dictionary with necessary data (apart from copies of `psi`, `model`, `options`)
            that allows to continue the simulation and algorithm run from where we are now.
            It might contain an explicit copy of `psi`.
        """
        return self.engine.get_resume_data(sequential_simulations)

    def save_at_checkpoint(self, alg_engine):
        """Save the intermediate results at the checkpoint of an algorithm.

        Parameters
        ----------
        alg_engine : :class:`~tenpy.algorithms.Algorithm`
            The engine of the algorithm. Not used in this function, mostly there for compatibility
            with the :attr:`tenpy.algorithms.Algorithm.checkpoint` event.

        Options
        -------
        .. cfg:configoptions :: Simulation

            save_every_x_seconds : float | None
                By default (``None``), this feature is disabled.
                If given, save the :attr:`results` obtained so far at each
                :attr:`tenpy.algorithm.Algorithm.checkpoint` when at least `save_every_x_seconds`
                seconds evolved since the last save (or since starting the algorithm).
                To avoid unnecessary, slow disk input/output, the value will be increased if
                saving takes longer than 10% of `save_every_x_seconds`.
                Use ``0.`` to force saving at each checkpoint.
        """
        save_every = self.options.get('save_every_x_seconds', None)
        now = time.time()
        if save_every is not None and now - self._last_save > save_every:
            self.save_results()
            time_to_save = time.time() - now
            if time_to_save > 0.1 * save_every > 0.:
                save_every = 20 * time_to_save
                self.logger.warning(
                    "Saving took longer than 10%% of `save_every_x_seconds`. "
                    "Increase the latter to %.1f", save_every)
                self.options['save_every_x_seconds'] = save_every
        # done

    def walltime(self):
        """Wall time evolved since initialization of the simulation class.

        Utility measurement method. To measure it, add the following entry to the
        :cfg:option:`Simulation.connect_measurements` option::

            - - simulation_method
              - wrap walltime

        Returns
        -------
        seconds : float
            Elapsed (wall clock) time in seconds since the initialization of the simulation.
        """
        return time.time() - self._init_walltime


class Skip(ValueError):
    """Error raised if simulation output already exists.

    Parameters
    ----------
    msg : str
        Error message.
    filename : str
        Filename of the existing output file due to which the simulation is skipped.
    """
    def __init__(self, msg, filename):
        filename = str(filename)
        super().__init__(msg + '\n' + filename)
        self.filename = filename


_deprecated_not_set = object()


def init_simulation(simulation_class='GroundStateSearch',
                    simulation_class_kwargs=None,
                    **simulation_params):
    """Run the simulation with a simulation class.

    If you need to run the simulation, you can use a `with` statement for proper context
    management::

        with sim:
            results = sim.run()

    Parameters
    ----------
    simulation_class : str
        The name of a (sub)class of :class:`~tenpy.simulations.simulations.Simulation`
        to be used for running the simulation.
    simulation_class_kwargs : dict | None
        A dictionary of keyword-arguments to be used for the initializing the simulation.
    **simulation_params :
        Further keyword arguments as documented in the corresponding simulation class,
        see :cfg:config:`Simulation`.

    Returns
    -------
    results : dict
        The results of the Simulation, i.e., what
        :meth:`tenpy.simulations.simulation.Simulation.run()` returned.
    """
    SimClass = find_subclass(Simulation, simulation_class)
    if simulation_class_kwargs is None:
        simulation_class_kwargs = {}
    sim = SimClass(simulation_params, **simulation_class_kwargs)
    return sim


def run_simulation(simulation_class='GroundStateSearch',
                   simulation_class_kwargs=None,
                   *,
                   simulation_class_name=_deprecated_not_set,
                   **simulation_params):
    """Run the simulation with a simulation class.

    .. deprecated :: 0.9.0
        The `simulation_class_name` argument has been renamed to just `simulation_class`.

    Parameters
    ----------
    simulation_class : str
        The name of a (sub)class of :class:`~tenpy.simulations.simulations.Simulation`
        to be used for running the simulation.
    simulation_class_kwargs : dict | None
        A dictionary of keyword-arguments to be used for the initializing the simulation.
    **simulation_params :
        Further keyword arguments as documented in the corresponding simulation class,
        see :cfg:config:`Simulation`.

    Returns
    -------
    results : dict
        The results of the Simulation, i.e., what
        :meth:`tenpy.simulations.simulation.Simulation.run()` returned.
    """
    if simulation_class_name is not _deprecated_not_set:
        assert simulation_class == 'GroundStateSearch'
        warnings.warn(
            "The `simulation_class_name` argument has been renamed to `simulation_class`"
            " for more consistency with remaining parameters.", FutureWarning)
        simulation_class = simulation_class_name
    sim = init_simulation(simulation_class, simulation_class_kwargs, **simulation_params)
    with sim:
        results = sim.run()
    return results


def init_simulation_from_checkpoint(*,
                                    filename=None,
                                    checkpoint_results=None,
                                    update_sim_params=None,
                                    simulation_class_kwargs=None):
    """Re-initialize a simulation from a given checkpoint without running it.

    (All parameters have to be given as keyword arguments.)

    If you need to run the simulation, you can use a `with` statement for proper context
    management::

        with sim:
            results = sim.run()

    Parameters
    ----------
    filename : None | str
        The filename of the checkpoint to be loaded.
        You can either specify the `filename` or the `checkpoint_results`.
    checkpoint_results : None | dict
        Alternatively to `filename` the results of the simulation so far, i.e. directly the data
        dicitonary saved at a simulation checkpoint.
    update_sim_params : None | dict
        Allows to update specific :cfg:config:`Simulation` parameters; ignored if `None`.
        Uses :func:`~tenpy.tools.misc.update_recursive` to update values, such that the keys of
        `update_sim_params` can be recursive, e.g. `algorithm_params/max_sweeps`.
    simlation_class_kwargs : None | dict
        Further keyword arguemnts given to the simulation class, ignored if `None`.

    Returns
    -------
    results :
        The results from running the simulation, i.e.,
        what :meth:`tenpy.simulations.Simulation.resume_run()` returned.

    Notes
    -----
    The `checkpoint_filename` should be relative to the current working directory. If you use the
    :cfg:option:`Simulation.directory`, the simulation class will attempt to change to that
    directory during initialization. Hence, either resume the simulation from the same directory
    where you originally started, or update the :cfg:option:`Simulation.directory`
    (and :cfg:option`Simulation.output_filename`) parameter with `update_sim_params`.
    """
    if filename is not None:
        if checkpoint_results is not None:
            raise ValueError("pass either filename or checkpoint_results")
        checkpoint_results = hdf5_io.load(filename)
    if checkpoint_results is None:
        raise ValueError("you need to pass `filename` or `checkpoint_results`")
    if checkpoint_results['finished_run']:
        raise Skip("Simulation already finished", filename)
    sim_class_mod = checkpoint_results['version_info']['simulation_module']
    sim_class_name = checkpoint_results['version_info']['simulation_class']
    SimClass = hdf5_io.find_global(sim_class_mod, sim_class_name)
    if simulation_class_kwargs is None:
        simulation_class_kwargs = {}

    options = checkpoint_results['simulation_parameters']
    if update_sim_params is not None:
        update_recursive(options, update_sim_params)

    sim = SimClass.from_saved_checkpoint(checkpoint_results=checkpoint_results,
                                        **simulation_class_kwargs)
    return sim


def resume_from_checkpoint(*,
                           filename=None,
                           checkpoint_results=None,
                           update_sim_params=None,
                           simulation_class_kwargs=None):
    """Resume a simulation run from a given checkpoint.

    (All parameters have to be given as keyword arguments.)

    Parameters
    ----------
    filename : None | str
        The filename of the checkpoint to be loaded.
        You can either specify the `filename` or the `checkpoint_results`.
    checkpoint_results : None | dict
        Alternatively to `filename` the results of the simulation so far, i.e. directly the data
        dicitonary saved at a simulation checkpoint.
    update_sim_params : None | dict
        Allows to update specific :cfg:config:`Simulation` parameters; ignored if `None`.
        Uses :func:`~tenpy.tools.misc.update_recursive` to update values, such that the keys of
        `update_sim_params` can be recursive, e.g. `algorithm_params/max_sweeps`.
    simlation_class_kwargs : None | dict
        Further keyword arguemnts given to the simulation class, ignored if `None`.

    Returns
    -------
    results :
        The results from running the simulation, i.e.,
        what :meth:`tenpy.simulations.Simulation.resume_run()` returned.

    Notes
    -----
    The `checkpoint_filename` should be relative to the current working directory. If you use the
    :cfg:option:`Simulation.directory`, the simulation class will attempt to change to that
    directory during initialization. Hence, either resume the simulation from the same directory
    where you originally started, or update the :cfg:option:`Simulation.directory`
    (and :cfg:option`Simulation.output_filename`) parameter with `update_sim_params`.
    """
    sim = init_simulation_from_checkpoint(filename=filename,
                                          checkpoint_results=checkpoint_results,
                                          update_sim_params=update_sim_params,
                                          simulation_class_kwargs=simulation_class_kwargs)
    del checkpoint_results  # possibly free memory
    options = sim.options
    with sim:
        results = sim.resume_run()
        if 'sequential' in options:
            sequential = options['sequential']
            sequential['index'] += 1
            resume_data = sim.get_resume_data(sequential_simulations=True)
    if 'sequential' in options:
        # note: it is important to exit the with ... as sim`` statement before continuing
        # to free memory and cache
        SimClass = sim.__class__
        if simulation_class_kwargs is None:
            simulation_class_kwargs = {}
        del sim  # free memory
        return run_seq_simulations(sequential,
                                   SimClass,
                                   simulation_class_kwargs,
                                   resume_data=resume_data,
                                   **options)
    return results


def run_seq_simulations(sequential,
                        simulation_class='GroundStateSearch',
                        simulation_class_kwargs=None,
                        *,
                        simulation_class_name=_deprecated_not_set,
                        resume_data=None,
                        collect_results_in_memory=False,
                        **simulation_params):
    """Sequentially run (variational) simulations.

    Uses the results (in particular the state) from one simulation to intialize another one.
    This allows to "adiabatically" or "smoothly" follow the evolution of the ground state as
    certain model (or algorithm) parameters change.

    Options
    -------
    .. cfg:config :: sequential

        recursive_keys : list of str
            Mandatory. The list of recursive keys for the `simulation_params` to be changed.
            For example an entry ``'model_params.Jz'`` indicates that
            ``simulation_params['model_params']['Jz']`` should be changed,
            see :func:`~tenpy.tools.misc.get_recursive`.
        value_lists : list of list
            For each entry of `recursive_keys` the list of values that this parameter should take.
            If `value_lists` is not given at the beginning of this function, it is read
            out from the `simulation_params`, i.e. you can alternatively directly change the
            values in you simulation_params options to be lists.
            We iterate through all values with ``zip(*values)``.
        format_strs : list of str
            For each of the `recursive_keys` a formatting string `format_str` to be formatted with
            ``format_str.format(value)``. If non-zero, the `format_strs` are used for `parts` in
            :func:`output_filename_from_dict` to find a unique `output_filename` .
            For example, for ``'model_params.Jz'`` a good choice would be ``'Jz_{0:.3f}'``.
            If `format_strs` is not given at all, it defaults to
            ``[rkey.split(separator)[-1] + '_{0!s}' for rkey in recursive_keys]``.
            Exception: if `output_filename` or `directory` is part of the `recursive_keys`,
            the whole list of `format_strs` is ignored and the `output_filename` is not updated.
        separator : str
            Separator to split recursive keys in :func:`~tenpy.tools.misc.get_recursive` etc.
            Defaults to ``'.'``.
        index : int
            The first index for each of the `value_lists` to run things with.
        base_directory : pathlike
            Working directory relative to which the :cfg:option:`Simulation.directory` of the
            individual simulations is specified.
            Defaults to the current working directory at the beginning of this function.

    Parameters
    ----------
    sequential : dict
        Paramters specifying the sequential simulation, see :cfg:config:`sequential` above.
    resume_data : None | dict
        Usually None if you didn't already run a simulation that you want to continue.
        Otherwise the `resume_data` as given to the Simulation class.
    collect_results_in_memory : bool
        If False (default), just save the results to the corresponding output files.
        If True, collect the results by keeping *copies* of psi and all simulation results
        *in memory*. (This can kill your available RAM quickly!)
    simulation_class : str
    simulation_class_kwargs : dict | None
    **simulation_params :
        Further arguments as in :func:`run_simulation`.
        For details on the `simulation_params`, see :cfg:config:`Simulation`.

    Returns
    -------
    results: list | dict
        If `collect_results_in_memory`, a list of dictionaries with the results for each
        simulation. Otherwise just the results of the last simulation run.
    """
    sequential = asConfig(sequential, 'sequential')

    if simulation_class_name is not _deprecated_not_set:
        assert simulation_class == 'GroundStateSearch'
        warnings.warn(
            "The `simulation_class_name` argument has been renamed to `simulation_class`"
            " for more consistency with remaining parameters.", FutureWarning)
        simulation_class = simulation_class_name

    SimClass = find_subclass(Simulation, simulation_class)
    if simulation_class_kwargs is None:
        simulation_class_kwargs = {}

    if collect_results_in_memory:
        all_results = []
    else:
        results = None

    # main loop over simulations
    for sim_params in expand_sequential_simulation_params(sequential, simulation_params):
        del results  # free memory
        if resume_data is not None:
            simulation_class_kwargs['resume_data'] = resume_data

        with SimClass(sim_params, **simulation_class_kwargs) as sim:
            results = sim.run()
            if collect_results_in_memory:
                all_results.append(results)
            # save results for the next simulation
            resume_data = sim.get_resume_data(sequential_simulations=True)
        assert resume_data['sequential_simulations'], \
            "super().get_resume_data() without sequential_simulations argument"
        del sim  # but free memory to avoid too many copies (e.g. the whole environment)
    # all simulations are done!
    if collect_results_in_memory:
        return all_results
    else:
        return results


def expand_sequential_simulation_params(sequential, simulation_params, chdir=True):
    """Generator for expand sequential simulation parameters used for :func:`run_seq_simulations`.

    The intended call structure is roughly::

        for sim_params in sequential_simulation_params(sequential, simulation_params):
            run_simulation(**sim_params)


    Parameters
    ----------
    sequential : dict-like
        The sequential parameters as specified in :cfg:config:`sequential`.
    simulation_params : dict
        The simulation parameters to be expanded.
    chdir : bool
        Flag to disable changing the current work directory to back to the
        :cfg:option:`sequential.base_directory`.

    Yields
    ------
    sim_params : dict
        Deep copy of the `simulation_params`.
    """
    separator = sequential.get('separator', '.')
    recursive_keys = sequential['recursive_keys']
    N_keys = len(recursive_keys)
    format_strs = [rkey.split(separator)[-1] + '_{0!s}' for rkey in recursive_keys]
    format_strs = sequential.get('format_strs', format_strs)
    value_lists = [get_recursive(simulation_params, r_key, separator) for r_key in recursive_keys]
    value_lists = sequential.get('value_lists', value_lists)
    index = sequential.get('index', 0)
    base_directory = sequential.get('base_directory', os.getcwd())

    if N_keys > 0:
        N_sims = len(value_lists[0])
        for vl in value_lists[1:]:
            if len(vl) != N_sims:
                raise ValueError("Different lengths for the ``sequential['value_lists']``")
        for k in recursive_keys:
            # goal of sequential simulation: keep the initial state from previous simulation!
            for check in ['initial_state', 'output_filename_params']:
                assert not k.startswith(check), "really?!?"
    else:
        N_sims = 1

    # try to create varying output filenames
    # do we save to file at all?
    if simulation_params.get('output_filename', None) is not None or \
            simulation_params.get('output_filename_params', None) is not None:
        if 'output_filename' not in recursive_keys and 'directory' not in recursive_keys:
            # need to update the output_filename for each simulation
            output_filename_params = simulation_params.get('output_filename_params', {})
            output_filename = simulation_params.get('output_filename', None)
            if output_filename is not None:
                output_filename = os.fspath(output_filename)
                prefix, suffix = os.path.splitext(output_filename)
                output_filename_params.update({'prefix': prefix, 'suffix': suffix})
                # rather regenerate in Simulation.get_output_filenames
                del simulation_params['output_filename']
            parts = output_filename_params.setdefault('parts', {})
            for k, v in zip(recursive_keys, format_strs):
                if k not in parts and v:
                    parts[k] = v
            simulation_params['output_filename_params'] = output_filename_params
    else:  # we don't save results to files
        if not collect_results_in_memory:
            raise ValueError("Refuse to run without producing output")

    simulation_params['sequential'] = sequential

    for index in range(index, N_sims):
        if chdir:
            os.chdir(base_directory)
        # update simulation parameters
        sequential['index'] = index
        sim_params = copy.deepcopy(simulation_params)
        for rec_key, values in zip(recursive_keys, value_lists):
            val = values[index]
            set_recursive(sim_params, rec_key, val, separator, insert_dicts=True)

        # yield the copy of sim_params such that the next simulation can run
        yield sim_params
    # done


def output_filename_from_dict(options,
                              parts={},
                              prefix='result',
                              suffix='.h5',
                              joint='_',
                              parts_order=None,
                              separator='.'):
    """Format a `output_filename` from parts with values from nested `options`.

    The results of a simulation are ideally fixed by the simulation class and the `options`.
    Unique filenames could be obtained by including *all* options into the filename, but this
    would be a huge overkill: it suffices if we include the options that we actually change.
    This function helps to keep the length of the output filename at a sane level
    while ensuring (hopefully) sufficient uniqueness.

    Parameters
    ----------
    options : (nested) dict
        Typically the simulation parameters, i.e., options passed to :class:`Simulation`.
    parts :: dict
        Entries map a `recursive_key` for `options` to a `format_str` used
        to format the value, i.e. we extend the filename with
        ``format_str.format(get_recursive(options, recursive_key, separator))``.
        If `format_str` is empty, no part is added to the filename.
    prefix, suffix : str
        First and last part of the filename.
    joint : str
        Individual filename parts (except the suffix) are joined by this string.
    parts_order : None | list of keys
        Optionally, an explicit order for the keys of `parts`.
        By default (None), just the keys of `parts`, i.e. the order in which they appear in the
        dictionary; before python 3.7 (where the order is not defined) alphabetically sorted.
    separator : str
        Separator for :func:`~tenpy.tools.misc.get_recursive`.

    Returns
    -------
    output_filename : str
        (Hopefully) sufficiently unique filename.

    Examples
    --------
    >>> from tenpy.simulations.simulation import output_filename_from_dict
    >>> options = {  # some simulation parameters
    ...    'algorithm_params': {
    ...         'dt': 0.01,  # ...
    ...    },
    ...    'model_params':  {
    ...         'Lx': 3,
    ...         'Ly': 4, # ...
    ...    }, # ... and many more options ...
    ... }
    >>> output_filename_from_dict(options)
    'result.h5'
    >>> output_filename_from_dict(options, suffix='.pkl')
    'result.pkl'
    >>> output_filename_from_dict(options, parts={'model_params.Ly': 'Ly_{0:d}'}, prefix='check')
    'check_Ly_4.h5'
    >>> output_filename_from_dict(options, parts={
    ...         'algorithm_params.dt': 'dt_{0:.3f}',
    ...         'model_params.Ly': 'Ly_{0:d}'})
    'result_dt_0.010_Ly_4.h5'
    >>> output_filename_from_dict(options, parts={
    ...         'algorithm_params.dt': 'dt_{0:.3f}',
    ...         ('model_params.Lx', 'model_params.Ly'): '{0:d}x{1:d}'})
    'result_dt_0.010_3x4.h5'
    >>> output_filename_from_dict(options, parts={
    ...         'algorithm_params.dt': '_dt_{0:.3f}',
    ...         'model_params.Lx': '_{0:d}',
    ...         'model_params.Ly': 'x{0:d}'}, joint='')
    'result_dt_0.010_3x4.h5'
    """
    formatted_parts = [prefix]
    if parts_order is None:
        if sys.version_info < (3, 7):
            # dictionaries are not ordered -> sort keys alphabetically
            parts_order = sorted(parts.keys(), key=lambda x: x[0] if isinstance(x, tuple) else x)
        else:
            parts_order = parts.keys()  # dictionaries are ordered, so use that order
    else:
        assert set(parts_order) == set(parts.keys())
    for recursive_key in parts_order:
        format_str = parts[recursive_key]
        if not format_str:
            continue
        if not isinstance(recursive_key, tuple):
            recursive_key = (recursive_key, )
        vals = [get_recursive(options, r_key, separator) for r_key in recursive_key]
        part = format_str.format(*vals)
        formatted_parts.append(part)
    return joint.join(formatted_parts) + suffix<|MERGE_RESOLUTION|>--- conflicted
+++ resolved
@@ -320,15 +320,11 @@
         if 'resume_data' in checkpoint_results:
             kwargs.setdefault('resume_data', checkpoint_results['resume_data'])
         sim.results = checkpoint_results
-<<<<<<< HEAD
         sim.__init__(options, **kwargs)
         # convert measurement arrays back to lists to allow easy appending
-        sim.results['measurements'] = {k: list(v) for k, v in sim.results['measurements'].items()}
-=======
         if 'measurements' in checkpoint_results:
             sim.results['measurements'] = {k: list(v)
                                            for k, v in sim.results['measurements'].items()}
->>>>>>> 01e4d302
         return sim
 
     def resume_run(self):
@@ -476,12 +472,8 @@
         if group_sites > 1:
             if not self.loaded_from_checkpoint or self.psi.grouped < group_sites:
                 self.psi.group_sites(group_sites)
-<<<<<<< HEAD
             self.model_ungrouped = self.model
             self.model = self.model.copy()
-=======
-            self.model_ungrouped = self.model.copy()
->>>>>>> 01e4d302
             self.model.group_sites(group_sites)
             if to_NN:
                 self.model = NearestNeighborModel.from_MPOModel(self.model)
@@ -703,15 +695,9 @@
         psi, model = self.get_measurement_psi_model(self.psi, self.model)
 
         returned = self.measurement_event.emit(results=results,
-<<<<<<< HEAD
-                                               simulation=self,
-                                               psi=psi,
-                                               model=model)
-=======
                                                psi=psi,
                                                model=model,
                                                simulation=self)
->>>>>>> 01e4d302
         # check for returned values, although there shouldn't be any
         returned = [entry for entry in returned if entry is not None]
         if len(returned) > 0:
@@ -744,13 +730,10 @@
         model :
             Model matching `psi` (in terms of indexing, MPS order, grouped sites, ...)
         """
-<<<<<<< HEAD
-=======
         if self.options.get("canonicalize_before_measurement", False):
             if psi is self.psi:
                 psi = psi.copy()  # make copy before
             psi.canonical_form()
->>>>>>> 01e4d302
         if self.grouped > 1:
             if psi is self.psi:
                 psi = psi.copy()  # make copy before
